--- conflicted
+++ resolved
@@ -7,17 +7,12 @@
 #
 
 Name:           opsiconfd
-<<<<<<< HEAD
-BuildRequires:  python-devel python-setuptools openssl dbus-1-python procps
-Requires:       python-opsi >= 4.1.1.5
-=======
 BuildRequires:  python-devel python-setuptools openssl procps systemd
-Requires:       python-opsi >= 4.1.1.1
+Requires:       python-opsi >= 4.1.1.7
 %if 0%{?suse_version} >= 1210
 BuildRequires: systemd-rpm-macros
 %endif
 BuildArch:      noarch
->>>>>>> d5041886
 Requires:       openssl
 Requires:       python-twisted
 Requires:       psmisc
@@ -35,14 +30,7 @@
 BuildRoot:      %{_tmppath}/%{name}-%{version}-build
 %if 0%{?suse_version} == 1315
 # SLES
-<<<<<<< HEAD
-Requires:       pkg-config
-BuildRequires:  python-opsi >= 4.1.1.5 zypper logrotate
-BuildRequires:  pkg-config
-PreReq:         %insserv_prereq
-=======
 BuildRequires:  python-opsi >= 4.1.1.1 zypper logrotate
->>>>>>> d5041886
 Suggests:       python-rrdtool
 %{py_requires}
 %else
