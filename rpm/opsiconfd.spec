#
# spec file for package opsiconfd
#
# Copyright (c) 2008-2017 uib GmbH.
# This file and all modifications and additions to the pristine
# package are under the same license as the package itself.
#

Name:           opsiconfd
BuildRequires:  python-devel python-setuptools openssl procps systemd
Requires:       python-opsi >= 4.1.1.7
%if 0%{?suse_version} >= 1210
BuildRequires: systemd-rpm-macros
%endif
BuildArch:      noarch
Requires:       openssl
Requires:       python-twisted
Requires:       psmisc
Requires:       procps
Requires:       logrotate
%{?systemd_requires}
Url:            http://www.opsi.org
License:        AGPL-3.0+
Group:          Productivity/Networking/Opsi
AutoReqProv:    on
Version:        4.1.1.4
Release:        2
Summary:        This is the opsi configuration service
Source:         opsiconfd_4.1.1.4-1.tar.gz
BuildRoot:      %{_tmppath}/%{name}-%{version}-build
%if 0%{?suse_version} == 1315
# SLES
BuildRequires:  python-opsi >= 4.1.1.7 zypper logrotate
Suggests:       python-rrdtool
%{py_requires}
%else
%if 0%{?suse_version}
BuildRequires:  python-rrdtool zypper logrotate
%{py_requires}
%endif
%endif

%define tarname opsiconfd
%define fileadmingroup %(grep "fileadmingroup" /etc/opsi/opsi.conf | cut -d "=" -f 2 | sed 's/\s*//g')
%define toplevel_dir %{name}-%{version}

# ===[ description ]================================
%description
This package contains the opsi configuration service.

# ===[ prep ]=======================================
%prep

# ===[ setup ]======================================
%setup -n %{tarname}-%{version}

# ===[ build ]======================================
%build
%if 0%{?rhel_version} >= 700 || 0%{?centos_version} >= 700
# Fix for https://bugzilla.redhat.com/show_bug.cgi?id=1117878
export PATH="/usr/bin:$PATH"
%endif
export CFLAGS="$RPM_OPT_FLAGS"
python setup.py build

# ===[ pre ]========================================
%pre
%if 0%{?suse_version}
%service_add_pre opsiconfd.service
%endif

# ===[ install ]====================================
%install

%if 0%{?suse_version}
python setup.py install --prefix=%{_prefix} --root=$RPM_BUILD_ROOT --record-rpm=INSTALLED_FILES
%else
python setup.py install --prefix=%{_prefix} --root=$RPM_BUILD_ROOT --record=INSTALLED_FILES
%endif

mkdir -p $RPM_BUILD_ROOT/var/log/opsi/opsiconfd

sed -i 's#/etc/logrotate.d$##' INSTALLED_FILES

# Patching systemd service file
%if 0%{?suse_version} >= 1315 || 0%{?centos_version} >= 700 || 0%{?rhel_version} >= 700
	# Adjusting to the correct service names
	sed --in-place "s/=smbd.service/=smb.service/" "debian/opsiconfd.service" || true
	sed --in-place "s/=isc-dhcp-server.service/=dhcpd.service/" "debian/opsiconfd.service" || true
%endif

MKDIR_PATH=$(which mkdir)
CHOWN_PATH=$(which chown)
sed --in-place "s!=-/bin/mkdir!=-$MKDIR_PATH!" "debian/opsiconfd.service" || true
sed --in-place "s!=-/bin/chown!=-$CHOWN_PATH!" "debian/opsiconfd.service" || true

install -D -m 644 debian/opsiconfd.service %{buildroot}%{_unitdir}/opsiconfd.service

# ===[ clean ]======================================
%clean
rm -rf $RPM_BUILD_ROOT

# ===[ post ]=======================================
%post
arg0=$1

fileadmingroup=$(grep "fileadmingroup" /etc/opsi/opsi.conf | cut -d "=" -f 2 | sed 's/\s*//g')
if [ -z "$fileadmingroup" ]; then
	fileadmingroup=pcpatch
fi

if [ "$arg0" -eq 1 ]; then
	# Install
<<<<<<< HEAD
	if [ $fileadmingroup != pcpatch -a -z "$(getent group $fileadmingroup)" ]; then
		groupmod -n $fileadmingroup pcpatch
=======
	%if 0%{?centos_version} || 0%{?rhel_version} || 0%{?fedora_version}
		chkconfig --add opsiconfd
	%else
		insserv opsiconfd || true
	%endif

	if [ "$fileadmingroup" != pcpatch -a -z "$(getent group $fileadmingroup)" ]; then
		if [ -n "$(getent group pcpatch)" ]; then
			groupmod -n "$fileadmingroup" pcpatch
		fi
>>>>>>> daccb140
	else
		if [ -z "$(getent group $fileadmingroup)" ]; then
			groupadd "$fileadmingroup"
		fi
	fi

	if [ -z "`getent passwd opsiconfd`" ]; then
		useradd --system -g "$fileadmingroup" -d /var/lib/opsi -s /bin/bash opsiconfd
	fi

	if [ -z "`getent group opsiadmin`" ]; then
		groupadd opsiadmin
	fi

	%if 0%{?rhel_version} || 0%{?centos_version} || 0%{?fedora_version} || 0%{?suse_version} >= 1230
		getent group shadow > /dev/null || groupadd -r shadow
		chgrp shadow /etc/shadow
		chmod g+r /etc/shadow
		usermod -a -G shadow opsiconfd 1>/dev/null 2>/dev/null || true
		usermod -a -G opsiadmin opsiconfd 1>/dev/null 2>/dev/null || true
	%else
		groupmod -A opsiconfd shadow 1>/dev/null 2>/dev/null || true
		groupmod -A opsiconfd uucp 1>/dev/null 2>/dev/null || true
		groupmod -A opsiconfd opsiadmin 1>/dev/null 2>/dev/null || true
	%endif
fi

if [ ! -e "/etc/opsi/opsiconfd.pem" ]; then
	umask 077

	cert_country="DE"
	cert_state="RP"
	cert_locality="Mainz"
	cert_organization="uib GmbH"
	cert_commonname=`hostname -f`
	cert_email="root@$cert_commonname"

	echo "RANDFILE = /tmp/opsiconfd.rand" 	>  /tmp/opsiconfd.cnf
	echo "" 				>> /tmp/opsiconfd.cnf
	echo "[ req ]" 				>> /tmp/opsiconfd.cnf
	echo "default_bits = 2048" 		>> /tmp/opsiconfd.cnf
	echo "encrypt_key = yes" 		>> /tmp/opsiconfd.cnf
	echo "distinguished_name = req_dn" 	>> /tmp/opsiconfd.cnf
	echo "x509_extensions = cert_type" 	>> /tmp/opsiconfd.cnf
	echo "prompt = no" 			>> /tmp/opsiconfd.cnf
	echo "" 				>> /tmp/opsiconfd.cnf
	echo "[ req_dn ]" 			>> /tmp/opsiconfd.cnf
	echo "C=$cert_country"			>> /tmp/opsiconfd.cnf
	echo "ST=$cert_state" 			>> /tmp/opsiconfd.cnf
	echo "L=$cert_locality" 		>> /tmp/opsiconfd.cnf
	echo "O=$cert_organization" 		>> /tmp/opsiconfd.cnf
	#echo "OU=$cert_unit" 			>> /tmp/opsiconfd.cnf
	echo "CN=$cert_commonname" 		>> /tmp/opsiconfd.cnf
	echo "emailAddress=$cert_email"		>> /tmp/opsiconfd.cnf
	echo "" 				>> /tmp/opsiconfd.cnf
	echo "[ cert_type ]" 			>> /tmp/opsiconfd.cnf
	echo "nsCertType = server" 		>> /tmp/opsiconfd.cnf

	dd if=/dev/urandom of=/tmp/opsiconfd.rand count=1 2>/dev/null
	openssl req -new -x509 -days 1000 -nodes \
		-config /tmp/opsiconfd.cnf -out /etc/opsi/opsiconfd.pem -keyout /etc/opsi/opsiconfd.pem
	openssl dhparam -rand /tmp/opsiconfd.rand 512 >>/etc/opsi/opsiconfd.pem
	openssl x509 -subject -dates -fingerprint -noout -in /etc/opsi/opsiconfd.pem
	rm -f /tmp/opsiconfd.rand /tmp/opsiconfd.cnf
fi

chmod 600 /etc/opsi/opsiconfd.pem
chown opsiconfd:opsiadmin /etc/opsi/opsiconfd.pem || true
chmod 750 /var/log/opsi/opsiconfd
chown -R opsiconfd:$fileadmingroup /var/log/opsi/opsiconfd

%if 0%{?rhel_version} || 0%{?centos_version}
%systemd_post opsiconfd.service
%else
%service_add_post opsiconfd.service
%endif

systemctl=`which systemctl 2>/dev/null` || true
if [ ! -z "$systemctl" -a -x "$systemctl" ]; then
	$systemctl enable opsiconfd.service && echo "Enabled opsiconfd.service" || echo "Enabling opsiconfd.service failed!"

	if [ "$arg0" -eq 1 ]; then
		# Install
		$systemctl start opsiconfd.service || true
	else
		# Upgrade
		$systemctl restart opsiconfd.service || true
	fi
fi

<<<<<<< HEAD
=======
if [ "$arg0" -eq 1 ]; then
	# Install
	/sbin/service opsiconfd start || true
else
	# Upgrade
	if [ -e /var/run/opsiconfd.pid -o -e /var/run/opsiconfd/opsiconfd.pid ]; then
		rm /var/run/opsiconfd.pid 2>/dev/null || true
		/sbin/service opsiconfd restart || true
	fi
fi
>>>>>>> daccb140

# ===[ preun ]======================================
%preun
%if 0%{?rhel_version} || 0%{?centos_version}
%systemd_preun opsiconfd.service
%else
<<<<<<< HEAD
%service_del_preun opsiconfd.service
=======
	if [ "$1" -eq 0 ] ; then
		/sbin/service opsiconfd stop >/dev/null 2>&1 || true
	fi
>>>>>>> daccb140
%endif

# ===[ postun ]=====================================
%postun
<<<<<<< HEAD
%if 0%{?rhel_version} || 0%{?centos_version}
%systemd_postun opsiconfd.service
%else
%service_del_postun opsiconfd.service
%endif

if [ $1 -eq 0 ]; then
=======
%if 0%{?suse_version}
%restart_on_update opsiconfd
%endif

if [ "$1" -eq 0 ]; then
	%if 0%{?centos_version} || 0%{?rhel_version} || 0%{?fedora_version}
		chkconfig --del opsiconfd
	%else
		%insserv_cleanup
	%endif
>>>>>>> daccb140
	%if 0%{?suse_version}
		groupmod -R opsiconfd shadow 1>/dev/null 2>/dev/null || true
		groupmod -R opsiconfd uucp 1>/dev/null 2>/dev/null || true
	%endif
	[ -z "`getent passwd opsiconfd`" ] || userdel opsiconfd
	rm -f /etc/opsi/opsiconfd.pem  1>/dev/null 2>/dev/null || true
fi

# ===[ files ]======================================
%files -f INSTALLED_FILES
# default attributes
%defattr(-,root,root)

%{_unitdir}/opsiconfd.service

# configfiles
%config(noreplace) /etc/opsi/opsiconfd.conf
%config /etc/logrotate.d/opsiconfd

## directories
%dir /var/log/opsi

%attr(0750,opsiconfd,root) %dir /var/log/opsi/opsiconfd

%if 0%{?rhel_version} || 0%{?centos_version} || 0%{?fedora_version}
%define python_sitearch %(%{__python} -c 'from distutils import sysconfig; print sysconfig.get_python_lib()')
%{python_sitearch}/opsiconfd/*
%endif

# ===[ changelog ]==================================
%changelog<|MERGE_RESOLUTION|>--- conflicted
+++ resolved
@@ -111,21 +111,10 @@
 
 if [ "$arg0" -eq 1 ]; then
 	# Install
-<<<<<<< HEAD
-	if [ $fileadmingroup != pcpatch -a -z "$(getent group $fileadmingroup)" ]; then
-		groupmod -n $fileadmingroup pcpatch
-=======
-	%if 0%{?centos_version} || 0%{?rhel_version} || 0%{?fedora_version}
-		chkconfig --add opsiconfd
-	%else
-		insserv opsiconfd || true
-	%endif
-
 	if [ "$fileadmingroup" != pcpatch -a -z "$(getent group $fileadmingroup)" ]; then
 		if [ -n "$(getent group pcpatch)" ]; then
 			groupmod -n "$fileadmingroup" pcpatch
 		fi
->>>>>>> daccb140
 	else
 		if [ -z "$(getent group $fileadmingroup)" ]; then
 			groupadd "$fileadmingroup"
@@ -216,56 +205,23 @@
 	fi
 fi
 
-<<<<<<< HEAD
-=======
-if [ "$arg0" -eq 1 ]; then
-	# Install
-	/sbin/service opsiconfd start || true
-else
-	# Upgrade
-	if [ -e /var/run/opsiconfd.pid -o -e /var/run/opsiconfd/opsiconfd.pid ]; then
-		rm /var/run/opsiconfd.pid 2>/dev/null || true
-		/sbin/service opsiconfd restart || true
-	fi
-fi
->>>>>>> daccb140
-
 # ===[ preun ]======================================
 %preun
 %if 0%{?rhel_version} || 0%{?centos_version}
 %systemd_preun opsiconfd.service
 %else
-<<<<<<< HEAD
 %service_del_preun opsiconfd.service
-=======
-	if [ "$1" -eq 0 ] ; then
-		/sbin/service opsiconfd stop >/dev/null 2>&1 || true
-	fi
->>>>>>> daccb140
 %endif
 
 # ===[ postun ]=====================================
 %postun
-<<<<<<< HEAD
 %if 0%{?rhel_version} || 0%{?centos_version}
 %systemd_postun opsiconfd.service
 %else
 %service_del_postun opsiconfd.service
 %endif
 
-if [ $1 -eq 0 ]; then
-=======
-%if 0%{?suse_version}
-%restart_on_update opsiconfd
-%endif
-
 if [ "$1" -eq 0 ]; then
-	%if 0%{?centos_version} || 0%{?rhel_version} || 0%{?fedora_version}
-		chkconfig --del opsiconfd
-	%else
-		%insserv_cleanup
-	%endif
->>>>>>> daccb140
 	%if 0%{?suse_version}
 		groupmod -R opsiconfd shadow 1>/dev/null 2>/dev/null || true
 		groupmod -R opsiconfd uucp 1>/dev/null 2>/dev/null || true
