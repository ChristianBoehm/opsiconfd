--- conflicted
+++ resolved
@@ -23,18 +23,10 @@
 License:        AGPL-3.0+
 Group:          Productivity/Networking/Opsi
 AutoReqProv:    on
-<<<<<<< HEAD
 Version:        4.1.1.4
 Release:        2
 Summary:        This is the opsi configuration service
 Source:         opsiconfd_4.1.1.4-1.tar.gz
-=======
-Version:        4.0.7.13
-Release:        1
-Summary:        This is the opsi configuration service
-%define tarname opsiconfd
-Source:         opsiconfd_4.0.7.13-1.tar.gz
->>>>>>> ff0bf9fb
 BuildRoot:      %{_tmppath}/%{name}-%{version}-build
 %if 0%{?suse_version} == 1315
 # SLES
