<<<<<<< HEAD
opsiconfd (4.1.1.9-1) stable; urgency=medium

  * postinst: The generated cert now uses 2048 bits.
  * Based source on 4.0.7.13.

 -- Niko Wenselowski <n.wenselowski@uib.de>  Mon, 31 Jul 2017 12:48:57 +0200

opsiconfd (4.1.1.8-1) stable; urgency=medium

  * Basing source on opsiconfd 4.0.7.10-1.

 -- Niko Wenselowski <n.wenselowski@uib.de>  Wed, 12 Jul 2017 15:24:52 +0200

opsiconfd (4.1.1.7-1) testing; urgency=medium

  * Removed obsolete configed.gif reference from JNLP template.

 -- Niko Wenselowski <n.wenselowski@uib.de>  Fri, 30 Jun 2017 16:56:08 +0200

opsiconfd (4.1.1.6-1) testing; urgency=medium

  * Removed unnecessary shebangs.
  * Removed socket for interprocess communication.
  * Small refactoring to the update of a client ip address.
  * Internal refactorings.

 -- Niko Wenselowski <n.wenselowski@uib.de>  Wed, 21 Jun 2017 16:25:16 +0200

opsiconfd (4.1.1.5-13) testing; urgency=medium

  * Removed obsolete logrotate configuration fix.
  * Debian-based distros: drop build requirement python-support.

 -- Niko Wenselowski <n.wenselowski@uib.de>  Fri, 19 May 2017 11:53:50 +0200

opsiconfd (4.1.1.5-12) testing; urgency=medium

  * RPM: fix call to possibly undefined name.
  * RPM: drop a distribution-based switch.

 -- Niko Wenselowski <n.wenselowski@uib.de>  Thu, 18 May 2017 16:11:53 +0200

opsiconfd (4.1.1.5-11) testing; urgency=medium

  * Debian-based distros: depend on systemd.
  * Debian-based distros: no more calls to update-rc.d.
  * opsiconfd.service: execute mkdir with -p.

 -- Niko Wenselowski <n.wenselowski@uib.de>  Thu, 18 May 2017 14:27:28 +0200

opsiconfd (4.1.1.5-10) testing; urgency=medium

  * RPM: No pre-macro for systemd under CentOS / RHEL.

 -- Niko Wenselowski <n.wenselowski@uib.de>  Thu, 18 May 2017 13:24:38 +0200

opsiconfd (4.1.1.5-9) testing; urgency=medium

  * RPM: Add switch to systemd macros because not every RPM distribution
    is the same.

 -- Niko Wenselowski <n.wenselowski@uib.de>  Thu, 18 May 2017 12:17:27 +0200

opsiconfd (4.1.1.5-8) testing; urgency=medium

  * RPM: Fix call to macro in %pre.

 -- Niko Wenselowski <n.wenselowski@uib.de>  Thu, 18 May 2017 09:55:46 +0200

opsiconfd (4.1.1.5-7) testing; urgency=medium

  * RPM: listing opsiconfd.service as normal file.

 -- Niko Wenselowski <n.wenselowski@uib.de>  Thu, 18 May 2017 09:40:50 +0200

opsiconfd (4.1.1.5-6) testing; urgency=medium

  * RPM: do not mark opsiconfd.service as a config.
  * RPM: added %pre section for better service integration.
  * opsiconfd.info: Dropped shebang line.
  * Added dependency to logrotate.

 -- Niko Wenselowski <n.wenselowski@uib.de>  Thu, 18 May 2017 09:30:33 +0200

opsiconfd (4.1.1.5-5) testing; urgency=medium

  * RPM: Removed call to old macro.
  * RPM: Fixed syntax-error in postun
  * RPM: Removed manual service removal.
  * RPM: Cleanup of duplicate actions.
  * RPM: rely on systemctl for service actions.

 -- Niko Wenselowski <n.wenselowski@uib.de>  Wed, 17 May 2017 17:31:35 +0200

opsiconfd (4.1.1.5-4) testing; urgency=medium

  * RPM: Removed obosolete references to insserv and chkconfig.

 -- Niko Wenselowski <n.wenselowski@uib.de>  Wed, 17 May 2017 17:18:09 +0200

opsiconfd (4.1.1.5-3) testing; urgency=medium

  * RPM: Correct the usage of the systemd_requires macro.

 -- Niko Wenselowski <n.wenselowski@uib.de>  Wed, 17 May 2017 17:03:23 +0200

opsiconfd (4.1.1.5-2) testing; urgency=medium

  * RPM: fix wrong indentation on SUSE.

 -- Niko Wenselowski <n.wenselowski@uib.de>  Wed, 17 May 2017 16:49:30 +0200

opsiconfd (4.1.1.5-1) testing; urgency=medium

  * Switch to systemd for providing the service.
  * Drop helper scripts only used for SysV init.
  * setup.py: Create the opsiconfd script as an entry point.
  * setup.py: Set the version of opsiconfd based on changelog.

 -- Niko Wenselowski <n.wenselowski@uib.de>  Wed, 17 May 2017 16:07:27 +0200

opsiconfd (4.1.1.4-1) testing; urgency=medium

  * Info page: fix bug that prevented rendering.

 -- Niko Wenselowski <n.wenselowski@uib.de>  Wed, 26 Apr 2017 13:34:34 +0200

opsiconfd (4.1.1.3-1) testing; urgency=medium

  * Drop support for avahi / zeroconf.
  * Interface page is now only accessible for admins.
  * Added config option for accepted ciphers to opsiconfd.conf.
  * Info page: show versions of opsiconfd and python-opsi.
  * opsiconfd now requires at least Python 2.7.

 -- Niko Wenselowski <n.wenselowski@uib.de>  Wed, 26 Apr 2017 11:37:21 +0200

opsiconfd (4.1.1.2-2) testing; urgency=medium

  * systemd: Automatically restart service on failure.

 -- Niko Wenselowski <n.wenselowski@uib.de>  Wed, 29 Mar 2017 17:43:04 +0200

opsiconfd (4.1.1.2-1) experimental; urgency=medium

  * Removed more obsolete code.

 -- Niko Wenselowski <n.wenselowski@uib.de>  Fri, 27 Jan 2017 15:14:05 +0100

opsiconfd (4.1.1.1-1) experimental; urgency=medium

  * Using absolute imports.
  * Info page uses now generators for site generation.
  * Python 3 compatible octal values.
  * opsiconfd.conf: Update ip now defaults to yes.
  * Removed references to old message bus implementation.
  * Refactored monitoring module.
  * Removed unsupported multiprocessing option.

 -- Niko Wenselowski <n.wenselowski@uib.de>  Fri, 16 Sep 2016 12:12:24 +0200
=======
opsiconfd (4.0.7.14-1) stable; urgency=medium

  * Info page: Fix possible data injection through a clients User Agent.

 -- Niko Wenselowski <n.wenselowski@uib.de>  Tue, 26 Sep 2017 17:40:50 +0200

opsiconfd (4.0.7.13-4) testing; urgency=medium

  * Uninstalling opsiconfd is now possible even though the stopping of
    the service in prerm may fail.

 -- Niko Wenselowski <n.wenselowski@uib.de>  Mon, 18 Sep 2017 16:49:43 +0200

opsiconfd (4.0.7.13-3) testing; urgency=medium

  * Debian: Refactorings in postinst and prerm to have less
    init-system-specific code-paths.

 -- Niko Wenselowski <n.wenselowski@uib.de>  Mon, 18 Sep 2017 15:18:30 +0200

opsiconfd (4.0.7.13-2) testing; urgency=medium

  * Only running invoke-rc.d if configuring and not always.

 -- Niko Wenselowski <n.wenselowski@uib.de>  Thu, 07 Sep 2017 17:34:42 +0200
>>>>>>> 2635b212

opsiconfd (4.0.7.13-1) experimental; urgency=medium

  * gendh is obsolete: replaced with dhparam

 -- Mathias Radtke <m.radtke@uib.de>  Tue, 25 Jul 2017 15:56:14 +0200

opsiconfd (4.0.7.12-1) stable; urgency=medium

  * opsi-nagios-connector: checkShortProductStatus added reference version for check in output.

 -- Erol Ueluekmen <e.ueluekmen@uib.de>  Mon, 24 Jul 2017 13:34:42 +0200

opsiconfd (4.0.7.11-5) stable; urgency=medium

  * systemd: Dependency to smbd is now soft.

 -- Niko Wenselowski <n.wenselowski@uib.de>  Tue, 18 Jul 2017 13:33:39 +0200

opsiconfd (4.0.7.11-4) stable; urgency=medium

  * systemd: Fix typo in service regarding the restart.

 -- Niko Wenselowski <n.wenselowski@uib.de>  Mon, 17 Jul 2017 21:46:07 +0200

opsiconfd (4.0.7.11-3) stable; urgency=medium

  * systemd: always restart once the service exits.

 -- Niko Wenselowski <n.wenselowski@uib.de>  Mon, 17 Jul 2017 12:16:09 +0200

opsiconfd (4.0.7.11-2) stable; urgency=medium

  * opsi-nagios-connector: better errorhandling

 -- Erol Ueluekmen <e.ueluekmen@uib.de>  Fri, 14 Jul 2017 14:41:07 +0200

opsiconfd (4.0.7.11-1) stable; urgency=medium

  * opsi-nagios-connector: Small fixes

 -- Erol Ueluekmen <e.ueluekmen@uib.de>  Fri, 14 Jul 2017 14:14:19 +0200

opsiconfd (4.0.7.10-1) stable; urgency=medium

  * opsi-nagios-connector: new check: checkShortProductStatus implemented
  * opsi-nagios-connector: small fixes in handling with excludes

 -- Erol Ueluekmen <e.ueluekmen@uib.de>  Mon, 03 Jul 2017 14:27:38 +0200

opsiconfd (4.0.7.9-1) stable; urgency=medium

  * Infopage now sorts the seen user agents and rpc calls case-insensitive.

 -- Niko Wenselowski <n.wenselowski@uib.de>  Fri, 21 Apr 2017 15:10:02 +0200

opsiconfd (4.0.7.8-1) stable; urgency=medium

  * The infopage now shows what user agents have been seen during the
    run of opsiconfd.

 -- Niko Wenselowski <n.wenselowski@uib.de>  Thu, 30 Mar 2017 13:23:36 +0200

opsiconfd (4.0.7.7-1) stable; urgency=medium

  * Disabling "symlink logs" now has the desired effect that logs will
    not be linked. Once a client is successful authenticated %m will be
    replaced with the client ID instead of the IP in the logfile name.

 -- Niko Wenselowski <n.wenselowski@uib.de>  Wed, 29 Mar 2017 10:36:50 +0200

opsiconfd (4.0.7.6-2) experimental; urgency=low

  * fixing broken logrotate on CentOS6 & RHEL6

 -- Mathias Radtke <m.radtke@uib.de> Mon, 16 Jan 2017 09:37:00 +0100

opsiconfd (4.0.7.6-1) experimental; urgency=medium

  * Added support to configure the ciphers accepted by the opsiconfd when
    creating an secured connection (https).

 -- Niko Wenselowski <n.wenselowski@uib.de>  Wed, 11 Jan 2017 14:53:01 +0100

opsiconfd (4.0.7.5.3-2) stable; urgency=medium

  * opsiconfd.spec: deactivated removing su line from logrotate on SLES11SP4

 -- Mathias Radtke <m.radtke@uib.de>  Thu, 08 Dec 2016 10:36:22 +0100

opsiconfd (4.0.7.5.3-1) stable; urgency=medium

  * opsiconfd.spec: added detection of SLES12SP2 & OpenSUSE Leap42.2

 -- Mathias Radtke <m.radtke@uib.de>  Tue, 06 Dec 2016 15:28:13 +0100

opsiconfd (4.0.7.5.2-1) stable; urgency=medium

  * Restore the ordering of the statement to avoid problems with signed
    configed.

 -- Niko Wenselowski <n.wenselowski@uib.de>  Wed, 05 Oct 2016 11:11:00 +0200

opsiconfd (4.0.7.5.1-1) stable; urgency=medium

  * Re-introduce reference to non-existing file to not break currently
    distributed signed versions of opsi-configed.

 -- Niko Wenselowski <n.wenselowski@uib.de>  Tue, 13 Sep 2016 12:02:51 +0200

opsiconfd (4.0.7.5-1) stable; urgency=medium

  * Remove reference to non-existing file from JNLP template.
  * Refactored key verification code to be easier to debug.

 -- Niko Wenselowski <n.wenselowski@uib.de>  Mon, 12 Sep 2016 16:08:32 +0200

opsiconfd (4.0.7.4.1-1) stable; urgency=medium

  * opsiconfd.workers: Make sure that "verify ip" has the desired effects if
    a non-host connects with host credentials from a foreign address.

 -- Niko Wenselowski <n.wenselowski@uib.de>  Fri, 13 Jan 2017 16:34:59 +0100

opsiconfd (4.0.7.4-1) stable; urgency=medium

  * Parameter passing now also works in OpenJDK / IcedTea.
    Refer to bug OpenJDK bug #1760 for more information.

 -- Niko Wenselowski <n.wenselowski@uib.de>  Mon, 06 Jun 2016 14:55:34 +0200

opsiconfd (4.0.7.3-1) testing; urgency=medium

  * Reverted the changes to serve JNLP at /configed/.
    The change will be done from within Configed.
  * Statistics logged during shutdown / reload will now be sorted by the name
    of the called method.
  * Avoid that logging statistics during reload fails the service because of
    missing start time.
  * Overhauled the passing of parameters for JNLP to work as expected.

 -- Niko Wenselowski <n.wenselowski@uib.de>  Fri, 03 Jun 2016 15:07:01 +0200

opsiconfd (4.0.7.2-1) testing; urgency=medium

  * The path "/configed/" is now also accessible.
    It serves the Java Web Start version of Configed.

 -- Niko Wenselowski <n.wenselowski@uib.de>  Wed, 01 Jun 2016 10:09:02 +0200

opsiconfd (4.0.7.1-1) testing; urgency=medium

  * The path "/configed" now servers the Java Web Start version.
    Java applet is deprecated as more and more browsers disable
    applets by default.

 -- Niko Wenselowski <n.wenselowski@uib.de>  Tue, 31 May 2016 13:52:57 +0200

opsiconfd (4.0.6.14-1) experimental; urgency=medium

  * Small improvements during statistics collections and display.
  * opsiconfd will log statistics at shutdown with level notice.

 -- Niko Wenselowski <n.wenselowski@uib.de>  Fri, 01 Apr 2016 11:00:03 +0200

opsiconfd (4.0.6.13-2) experimental; urgency=medium

  * Searching for systemctl will not break deinstallation.

 -- Niko Wenselowski <n.wenselowski@uib.de>  Tue, 19 Jan 2016 16:27:19 +0100

opsiconfd (4.0.6.13-1) experimental; urgency=medium

  * Info page: escape special characters in thread information.

 -- Niko Wenselowski <n.wenselowski@uib.de>  Tue, 12 Jan 2016 14:24:06 +0100

opsiconfd (4.0.6.12-1) experimental; urgency=medium

  * Info page: Threads: show what connection is used.

 -- Niko Wenselowski <n.wenselowski@uib.de>  Tue, 05 Jan 2016 13:03:43 +0100

opsiconfd (4.0.6.11-2) experimental; urgency=medium

  * opsiconfd.service: specify a PID file.
  * opsiconfd.service: start opsiconfd with -D and set type to forking to
    avoid logging into syslog and daemon.log.
  * logrotate-config: re-introduce the compression of the opsiconfd-logs
    from clients to avoid logs growing without borders.

 -- Niko Wenselowski <n.wenselowski@uib.de>  Mon, 16 Nov 2015 14:33:18 +0100

opsiconfd (4.0.6.11-1) experimental; urgency=medium

  * Show messages during creation of pid file.
  * logrotate-config: no more global options.
  * opsiconfd.monitoring: import cleanup.

 -- Niko Wenselowski <n.wenselowski@uib.de>  Thu, 22 Oct 2015 15:11:47 +0200

opsiconfd (4.0.6.10-7) stable; urgency=medium

  * opsiconfd.service: Make sure that /var/run/opsiconfd can be accessed.

 -- Niko Wenselowski <n.wenselowski@uib.de>  Mon, 05 Oct 2015 17:27:32 +0200

opsiconfd (4.0.6.10-6) stable; urgency=medium

  * CentOS / RHEL 7: reference the right service in systemd template.

 -- Niko Wenselowski <n.wenselowski@uib.de>  Mon, 05 Oct 2015 16:32:33 +0200

opsiconfd (4.0.6.10-5) stable; urgency=medium

  * added sles12 fix for smb service name

 -- Mathias Radtke <raddi@pcmathias.uib.local>  Fri, 02 Oct 2015 15:15:28 +0200

opsiconfd (4.0.6.10-4) experimental; urgency=medium

  * RPM: opsiconfd is member of the file admin group again.

 -- Niko Wenselowski <n.wenselowski@uib.de>  Fri, 02 Oct 2015 10:49:31 +0200

opsiconfd (4.0.6.10-3) experimental; urgency=low

  * openSuse 13.2: Specify correct servie names in systemd unit.

 -- Niko Wenselowski <n.wenselowski@uib.de>  Tue, 29 Sep 2015 12:27:11 +0200

opsiconfd (4.0.6.10-2) experimental; urgency=medium

  * Default logrotate configuration now only rotates package.log
    and opsiconfd.log.

 -- Niko Wenselowski <n.wenselowski@uib.de>  Tue, 15 Sep 2015 14:13:18 +0200

opsiconfd (4.0.6.10-1) experimental; urgency=medium

  * Adjusting configuration for logrotate.
  * opsiconfd: Config 'maxLogSize' now is a number
  * opsiconfd.conf: change 'max log size' to 5MB

 -- Niko Wenselowski <n.wenselowski@uib.de>  Mon, 14 Sep 2015 15:18:36 +0200

opsiconfd (4.0.6.9-1) experimental; urgency=medium

  * Removed itext-pdf.jar from the configed JNLP template.

 -- Niko Wenselowski <n.wenselowski@uib.de>  Mon, 14 Sep 2015 10:24:28 +0200

opsiconfd (4.0.6.8-1) experimental; urgency=medium

  * Info page: limit the length of average call duration.

 -- Niko Wenselowski <n.wenselowski@uib.de>  Thu, 10 Sep 2015 14:47:00 +0200

opsiconfd (4.0.6.7-1) experimental; urgency=medium

  * Collect statistics about the average method call duration.
  * Info page: show the average call duration next to the most called functions

 -- Niko Wenselowski <n.wenselowski@uib.de>  Thu, 10 Sep 2015 14:11:35 +0200

opsiconfd (4.0.6.6-1) experimental; urgency=medium

  * Info page: show at what time an encoding error occured.
  * Infos about updated rrd now only are shown with loglevel 8
  * opsiconfd.workers: Query decoding now working similar to the one in
    OPSI.Service.Worker
  * CentOS / Red Hat 7: Fix requiring /bin/python instead of /usr/bin/python
  * RPM: License is now machine-parseable.
  * Create user / groups without explicit uid / gid.

 -- Niko Wenselowski <n.wenselowski@uib.de>  Tue, 25 Aug 2015 10:52:46 +0200

opsiconfd (4.0.6.5-1) experimental; urgency=medium

  * Showing what the actual error was that was experienced when collecting statistics.
  * Showing the time of service start on the info page.
  * simplify logrotate config.
  * Showing uptime of the service on the info page.

 -- Niko Wenselowski <n.wenselowski@uib.de>  Mon, 13 Jul 2015 10:37:04 +0200

opsiconfd (4.0.6.4-12) experimental; urgency=medium

  * Ignore error from pkg-config in postinst.

 -- Niko Wenselowski <n.wenselowski@uib.de>  Wed, 17 Jun 2015 10:42:56 +0200

opsiconfd (4.0.6.4-11) experimental; urgency=medium

  * Correct name of service file.
  * More error resistant installation.

 -- Niko Wenselowski <n.wenselowski@uib.de>  Wed, 17 Jun 2015 09:43:22 +0200

opsiconfd (4.0.6.4-10) experimental; urgency=medium

  * Improving the removal of the service files.

 -- Niko Wenselowski <n.wenselowski@uib.de>  Tue, 16 Jun 2015 16:54:04 +0200

opsiconfd (4.0.6.4-9) experimental; urgency=medium

  * RPM: Removing debug package.
  * RPM: small fix in postinst-script.
  * RPM: removing service file on uninstall
  * RPM: require pkgconfig for RedHat family, pkg-config for suse family

 -- Niko Wenselowski <n.wenselowski@uib.de>  Tue, 16 Jun 2015 14:03:08 +0200

opsiconfd (4.0.6.4-8) experimental; urgency=medium

  * RPM: creating folder for systemd templates before installation

 -- Niko Wenselowski <n.wenselowski@uib.de>  Tue, 16 Jun 2015 13:21:03 +0200

opsiconfd (4.0.6.4-7) experimental; urgency=medium

  * Debian: lintian-override fix

 -- Niko Wenselowski <n.wenselowski@uib.de>  Tue, 16 Jun 2015 12:09:55 +0200

opsiconfd (4.0.6.4-6) experimental; urgency=medium

  * Debian: extending lintian-overrides for Debian 8

 -- Niko Wenselowski <n.wenselowski@uib.de>  Tue, 16 Jun 2015 12:02:16 +0200

opsiconfd (4.0.6.4-5) experimental; urgency=medium

  * Debian: changing package format to 1.0 so Jessy is happy.
  * Rewrote the way that the systemd unitfile is integrated.
  * Removed references to opsi-distutils.

 -- Niko Wenselowski <n.wenselowski@uib.de>  Mon, 15 Jun 2015 14:59:18 +0200

opsiconfd (4.0.6.4-4) experimental; urgency=medium

  * Debian: Re-introduce dependency for python-support.
    As opposed to the Debian docs dh-python alone is not sufficent since
    Debian Squeeze.
  * Debian: ignoring lintians not-using-po-debconf.

 -- Niko Wenselowski <n.wenselowski@uib.de>  Mon, 15 Jun 2015 14:45:17 +0200

opsiconfd (4.0.6.4-3) experimental; urgency=medium

  * Debian: Downgrade Standards-Version to 3.9.4
  * Debian: Removing the support for python-support in favor of dh_python2
  * Debian: bump minimum required python-version to 2.6.6-3~.
  * Debian: specify "Uploader" in control-file.
  * Debian: specify "3.0 (native)" as format.

 -- Niko Wenselowski <n.wenselowski@uib.de>  Mon, 15 Jun 2015 14:17:54 +0200

opsiconfd (4.0.6.4-2) experimental; urgency=medium

  * Packaging adjustments to make lintian happy.

 -- Niko Wenselowski <n.wenselowski@uib.de>  Mon, 15 Jun 2015 11:30:00 +0200

opsiconfd (4.0.6.4-1) experimental; urgency=low

  * opsiconfd.conf: Default log-level is 5.
  * fix in webstart implementation for configed
  * Failed RPDs now get logged as a warning.
  * Various small refactorings.
  * Supply a unit-file for systemd.
  * debian/format: removed file.
  * Various small refactorings in opsiconfd.workers

 -- Niko Wenselowski <n.wenselowski@uib.de>  Mon, 15 Jun 2015 11:18:06 +0200

opsiconfd (4.0.6.3-1) experimental; urgency=low

  * Logrotate config: client logs in opsiclientd require size >= 5MB
  * opsiconfd.conf: Added entry for "max sessions per ip"

 -- Niko Wenselowski <n.wenselowski@uib.de>  Mon, 09 Mar 2015 11:05:01 +0100

opsiconfd (4.0.6.2-1) experimental; urgency=low

  * Fix HTML table code.

 -- Niko Wenselowski <n.wenselowski@uib.de>  Fri, 30 Jan 2015 10:14:10 +0100

opsiconfd (4.0.6.1-1) experimental; urgency=low

  * Info page: Show info about 15 most executed RPCs
  * Setting +x on /etc/init.d/opsiconfd for openSuse 13.2
  * Make it possible to set a limit for the size of logfiles.
  * Extending logrotate config to match more logtypes.
  * Added logrotate configuration for /var/log/opsi/package.log
  * Info page: show total number of calls.
  * RPC call statistics are stored in a deque for faster operation

 -- Niko Wenselowski <n.wenselowski@uib.de>  Fri, 30 Jan 2015 09:24:16 +0100

opsiconfd (4.0.5.3-1) testing; urgency=low

  * Reset maxAuthenticationFailure before connection will blocked

 -- Erol Ueluekmen <e.ueluekmen@uib.de>  Mon, 16 Mar 2015 14:17:58 +0100

opsiconfd (4.0.5.2-1) stable; urgency=low

  * Info page: display the correct percentage if calls failed
  * Statistics: display correct result-length if returned type is dict
  * Info page: Show more info about threads if possible
  * RHEL / CentOS 7 and Fedora: Fix logrotate configuration

 -- Niko Wenselowski <n.wenselowski@uib.de>  Mon, 20 Oct 2014 09:38:46 +0200

opsiconfd (4.0.5.1-7) experimental; urgency=low

  * Fix for newer logrotate-versions not applied on SLES because 11SP3
    provides an updated version that can handle su directive

 -- Niko Wenselowski <n.wenselowski@uib.de>  Tue, 19 Aug 2014 16:41:48 +0200

opsiconfd (4.0.5.1-6) experimental; urgency=low

  * Suggesting only on SLES, not everyone.

 -- Niko Wenselowski <n.wenselowski@uib.de>  Wed, 13 Aug 2014 16:27:34 +0200

opsiconfd (4.0.5.1-5) experimental; urgency=low

  * python-rrdtool is not required but suggested.

 -- Niko Wenselowski <n.wenselowski@uib.de>  Wed, 13 Aug 2014 16:14:13 +0200

opsiconfd (4.0.5.1-4) experimental; urgency=low

  * Lowering required debhelper version for building Ubuntu 10.04

 -- Niko Wenselowski <n.wenselowski@uib.de>  Mon, 04 Aug 2014 14:25:31 +0200

opsiconfd (4.0.5.1-3) experimental; urgency=low

  * Re-enabling build dependency python-support for older distros.

 -- Niko Wenselowski <n.wenselowski@uib.de>  Mon, 04 Aug 2014 13:59:27 +0200

opsiconfd (4.0.5.1-2) experimental; urgency=low

  * Using dh_python instead of python-support

 -- Niko Wenselowski <n.wenselowski@uib.de>  Wed, 30 Jul 2014 17:29:48 +0200

opsiconfd (4.0.5.1-1) experimental; urgency=low

  * Improved info page render speed.
  * Info page: show additional information about running threads
  * Info page: display human-readable time at thread information

 -- Niko Wenselowski <n.wenselowski@uib.de>  Tue, 10 Jun 2014 12:36:13 +0200

opsiconfd (4.0.4.3-1) stable; urgency=low

  * webstart service modified for signed jar support.

 -- Erol Ueluekmen <e.ueluekmen@uib.de>  Tue, 07 Jan 2014 16:03:46 +0100

opsiconfd (4.0.4.2-1) testing; urgency=low

  * Consistent ownership of logfiles: all are now owned by opsiadmin

 -- Niko Wenselowski <n.wenselowski@uib.de>  Thu, 28 Nov 2013 15:02:49 +0100

opsiconfd (4.0.4.1-2) testing; urgency=low

  * version modified for buildservice

 -- Erol Ueluekmen <e.ueluekmen@uib.de>  Tue, 05 Nov 2013 15:16:31 +0100

opsiconfd (4.0.4.1-1) testing; urgency=low

  * Internals: re-organised imports to work with newer python-opsi.
  * Specified user / group to use for logrotate 3.8 or newer
  * fixed java webstart problem for internet explorer.
  * configed.jnlp: max-heap-space set to 768M.

 -- Erol Ueluekmen <e.ueluekmen@uib.de>  Fri, 23 Oct 2013 14:23:17 +0200

opsiconfd (4.0.3.2-1) experimental; urgency=low

  * resource.py: max-heap-size increased to 1024M.

 -- Erol Ueluekmen <e.ueluekmen@uib.de>  Wed, 29 May 2013 16:21:39 +0200

opsiconfd (4.0.3.1-1) testing; urgency=low

  * ressource: webstart jnlp build fixed for arguments.
  * added monitoring debug switch in opsiconfd.conf
  * fixed init-Script for using global.conf

 -- Erol Ueluekmen <e.ueluekmen@uib.de>  Tue, 05 Jan 2013 13:15:56 +0100

opsiconfd (4.0.2.4-1) stable; urgency=low

  * added readOnly-State in session and worker

 -- Erol Ueluekmen <e.ueluekmen@uib.de>  Thu, 04 Oct 2012 11:18:36 +0200

opsiconfd (4.0.2.3-1) testing; urgency=low

  * fixing floatdivision in statistics-class

 -- Erol Ueluekmen <e.ueluekmen@uib.de>  Wed, 18 Jul 2012 17:05:54 +0200

opsiconfd (4.0.2.2-1) testing; urgency=low

  * omb: python 2.4 fixing import hashlib
  * fixing init.d lsb-header for SUSE based servers. Removing runlevel 4

 -- Erol Ueluekmen <e.euluekmen@uib.de>  Fri, 22 Jun 2012 15:06:59 +0200

opsiconfd (4.0.2.1-1) stable; urgency=low

  * Featurepack-Release 4.0.2

 -- Erol Ueluekmen <e.ueluekmen@uib.de>  Wed, 30 May 2012 11:28:44 +0200

opsiconfd (4.0.1.12-1) testing; urgency=low

  * opsi-nagios-connector:
    * fix check-depotsyncstatus-longoutput for more then two depotservers in one check
    * checkProductStatus: change Statechange from critical to warning when only versions are different on clients
    * fix checkClientStatus: determining last seen

 -- Erol Ueluekmen <e.ueluekmen@uib.de>  Thu, 10 May 2012 01:19:20 +0200

opsiconfd (4.0.1.11-1) testing; urgency=low

  * first release of opsi-nagios-connector

 -- Erol Ueluekmen <e.ueluekmen@uib.de>  Sun, 28 Feb 2012 23:37:46 +0100

opsiconfd (4.0.1.10-1) stable; urgency=low

  * Require rrdtool-python instead of python-rrdtool on rhel centos and fedora
  * opsi message bus
    * Create message bus socket dir in init script
  * Fix pid file handling

 -- Erol Ueluekmen <e.ueluekmen@uib.de>  Thu, 19 Jan 2012 14:12:42 +0200

opsiconfd (4.0.1.9-4) stable; urgency=low

  * Fix init script for restart

 -- Jan Schneider <j.schneider@uib.de>  Thu, 08 Sep 2011 16:03:36 +0200

opsiconfd (4.0.1.9-3) stable; urgency=low

  * Fix init script

 -- Jan Schneider <j.schneider@uib.de>  Fri, 26 Aug 2011 14:46:13 +0200

opsiconfd (4.0.1.9-2) stable; urgency=low

  * Improve init script

 -- Jan Schneider <j.schneider@uib.de>  Thu, 25 Aug 2011 13:39:38 +0200

opsiconfd (4.0.1.9-1) stable; urgency=low

  * Fix typo in statistics

 -- Jan Schneider <j.schneider@uib.de>  Tue, 23 Aug 2011 12:23:04 +0200

opsiconfd (4.0.1.8-1) stable; urgency=low

  * configed.jnlp arguments

 -- Jan Schneider <j.schneider@uib.de>  Thu, 18 Aug 2011 11:07:51 +0200

opsiconfd (4.0.1.7-1) stable; urgency=low

  * Update dependencies for python-rrdtool
  * %preun exit 0

 -- Jan Schneider <j.schneider@uib.de>  Thu, 04 Aug 2011 10:00:12 +0200

opsiconfd (4.0.1.6-1) stable; urgency=low

  * Workarround for daemonize-problem on slow machines

 -- Erol Ueluekmen <e.ueluekmen@uib.de>  Thu, 28 Jul 2011 16:28:31 +0200

opsiconfd (4.0.1.5-1) stable; urgency=low

  * Change jnlp codebase

 -- Jan Schneider <j.schneider@uib.de>  Thu, 14 Jul 2011 17:39:14 +0200

opsiconfd (4.0.1.4-1) stable; urgency=low

  * Use virtual fqdn if available

 -- Christian Kampka <c.kampka@uib.de>  Tue, 12 Jul 2011 13:01:34 +0200

opsiconfd (4.0.1.3-1) stable; urgency=low

  * Add expired session info to statistics
  * Add configed jnlp resource and link

 -- Jan Schneider <j.schneider@uib.de>  Tue, 21 Jun 2011 15:19:48 +0200

opsiconfd (4.0.1.2-1) stable; urgency=low

  * stop opsiconfd cleanly on non-suse os before uninstalling
  * let twisted take over SIGINT / SIGTERM
  * moved twisted logging to logger
  * removed sleep time to wait for finished worker process
  * only init MultiProcessWorker if multiprocessing is enabled

 -- Jan Schneider <j.schneider@uib.de>  Mon, 13 Jun 2011 20:40:16 +0200

opsiconfd (4.0.1.1-1) stable; urgency=low

  * New feature: admin network

 -- Jan Schneider <j.schneider@uib.de>  Fri, 15 Apr 2011 12:27:18 +0200

opsiconfd (4.0.1-8) stable; urgency=low

  * Fixed import of non-existing resource

 -- Christian Kampka <c.kampka@uib.de>  Tue, 05 Apr 2011 12:14:43 +0200

opsiconfd (4.0.1-7) stable; urgency=low

  * Fixed import for python 2.4 evironments

 -- Christian Kampka <c.kampka@uib.de>  Tue, 05 Apr 2011 12:14:43 +0200

opsiconfd (4.0.1-6) testing; urgency=low

  * Fix webdav auth for hosts

 -- Jan Schneider <j.schneider@uib.de>  Tue, 29 Mar 2011 18:55:57 +0200

opsiconfd (4.0.1-5) testing; urgency=low

  * Fore host id

 -- Jan Schneider <j.schneider@uib.de>  Fri, 18 Mar 2011 15:32:25 +0100

opsiconfd (4.0.1-4) testing; urgency=low

  * Remove some errbacks

 -- Jan Schneider <j.schneider@uib.de>  Thu, 17 Mar 2011 16:48:09 +0100

opsiconfd (4.0.1-3) testing; urgency=low

  * Fix renderError in rpc worker

 -- Jan Schneider <j.schneider@uib.de>  Fri, 11 Mar 2011 15:22:14 +0100

opsiconfd (4.0.1-2) testing; urgency=low

  * opsi-doc resource.

 -- Jan Schneider <j.schneider@uib.de>  Fri, 11 Mar 2011 12:43:14 +0100

opsiconfd (4.0.1-1) testing; urgency=low

  * testing release

 -- Jan Schneider <j.schneider@uib.de>  Wed, 23 Feb 2011 11:12:51 +0100

opsiconfd (4.0.0.99-1) testing; urgency=low

  * new default for max authentication failures is 5
  * add multiprocessing feature
  * major parts moved to python-opsi

 -- Jan Schneider <j.schneider@uib.de>  Tue, 22 Feb 2011 12:50:23 +0100

opsiconfd (4.0.0.3-1) stable; urgency=low

  * forceHostId fqdn

 -- Jan Schneider <j.schneider@uib.de>  Tue, 23 Nov 2010 12:21:54 +0100

opsiconfd (4.0.0.2-2) stable; urgency=low

  * Fix postinst script for ucs

 -- Jan Schneider <j.schneider@uib.de>  Mon, 22 Nov 2010 09:43:38 +0100

opsiconfd (4.0.0.2-1) stable; urgency=low

  * add statistics-ressource for nagios_checks

 -- Erol Ueluekmen <e.ueluekmen@uib.de>  Mon, 25 Oct 2010 14:10:35 +0000

opsiconfd (4.0.0.1-1) stable; urgency=low

  * remove resolve client ip config
  * replace "_" by "-" in fqdn
  * fix html img tag

 -- Jan Schneider <j.schneider@uib.de>  Fri, 22 Oct 2010 12:30:20 +0200

opsiconfd (4.0-1) stable; urgency=low

  * opsi 4.0 stable release

 -- Jan Schneider <j.schneider@uib.de>  Wed, 29 Sep 2010 11:26:47 +0200

opsiconfd (3.99.0.3-1) testing; urgency=low

  * fixed cookie handling

 -- Jan Schneider <j.schneider@uib.de>  Mon, 27 Sep 2010 10:34:13 +0200

opsiconfd (3.99.0.2-1) testing; urgency=low

  * opsi 4.0 rc 2

 -- Jan Schneider <j.schneider@uib.de>  Thu, 16 Sep 2010 10:07:12 +0200

opsiconfd (3.99.0.1-1) testing; urgency=low

  * opsi 4.0 rc 1

 -- Jan Schneider <j.schneider@uib.de>  Wed, 01 Sep 2010 15:49:36 +0200

opsiconfd (3.99.0.0-1) testing; urgency=low

  * opsi 4.0

 -- Jan Schneider <j.schneider@uib.de>  Wed, 21 Apr 2010 10:06:25 +0200

opsiconfd (3.4.99.1-1) testing; urgency=low

  * testing release

 -- Jan Schneider <j.schneider@uib.de>  Tue, 06 Apr 2010 12:15:44 +0200

opsiconfd (3.4.99.0-1) experimental; urgency=low

  * starting 3.5 development

 -- Jan Schneider <j.schneider@uib.de>  Fri, 06 Nov 2009 15:39:26 +0100

opsiconfd (2.0.0.22-1) stable; urgency=low

  * Running opsiconfd-guard script with bash not sh
  * Getting fqdn from ucr on ucs
  * Improved logging

 -- Jan Schneider <j.schneider@uib.de>  Tue, 27 Oct 2009 09:59:09 +0100

opsiconfd (2.0.0.19-3) stable; urgency=low

  * Starting opsiconfd guard even if opsiconfd failes to start

 -- Jan Schneider <j.schneider@uib.de>  Mon, 14 Sep 2009 09:52:46 +0200

opsiconfd (2.0.0.19-2) stable; urgency=low

  * Starting opsiconfd-guard by default

 -- Jan Schneider <j.schneider@uib.de>  Fri, 11 Sep 2009 10:20:58 +0200

opsiconfd (2.0.0.19-1) stable; urgency=low

  * opsiconfd 2.0.0.19
  * pid file now in /var/run/opsiconfd
  * Use existing ssl certificate/key on ucs
  * Default for fqdn

 -- Jan Schneider <j.schneider@uib.de>  Fri, 21 Aug 2009 17:29:00 +0200

opsiconfd (2.0.0.18-1) stable; urgency=low

  * Added new Exception classes

 -- Jan Schneider <j.schneider@uib.de>  Tue, 02 Jun 2009 12:58:29 +0200

opsiconfd (2.0.0.17-1) stable; urgency=low

  * Adapted to python 2.6 and python-opsi 3.4

 -- Jan Schneider <j.schneider@uib.de>  Thu, 07 May 2009 16:40:42 +0200

opsiconfd (2.0.0.16-1) stable; urgency=low

  * Corrected BackendManager initialization

 -- Jan Schneider <j.schneider@uib.de>  Wed, 11 Mar 2009 14:42:02 +0100

opsiconfd (2.0.0.15-1) stable; urgency=low

  * Improved logging

 -- Jan Schneider <j.schneider@uib.de>  Fri, 06 Mar 2009 10:11:02 +0100

opsiconfd (2.0.0.13-1) stable; urgency=low

  * Fixed opsi interface bug

 -- Jan Schneider <j.schneider@uib.de>  Fri, 23 Jan 2009 13:35:41 +0100

opsiconfd (2.0.0.12-1) stable; urgency=low

  * Avoiding to log long params passed to methods

 -- Jan Schneider <j.schneider@uib.de>  Wed, 19 Nov 2008 15:39:45 +0100

opsiconfd (2.0.0.11-1) stable; urgency=low

  * Importing web2 from OPSI

 -- Jan Schneider <j.schneider@uib.de>  Fri, 10 Oct 2008 10:21:54 +0200

opsiconfd (2.0.0.10-1) stable; urgency=low

  * allowing method getPossibleMethods_listOfHashes without authentication

 -- Jan Schneider <j.schneider@uib.de>  Thu, 25 Sep 2008 14:55:26 +0200

opsiconfd (2.0.0.9-1) stable; urgency=low

  * changed init script
  * dav import from OPSI

 -- Jan Schneider <j.schneider@uib.de>  Fri, 12 Sep 2008 13:42:04 +0200

opsiconfd (2.0.0.8-1) stable; urgency=low

  * changed default log format
  * changed logrotate config

 -- Jan Schneider <j.schneider@uib.de>  Mon, 25 Aug 2008 14:53:16 +0200

opsiconfd (2.0.0.7-1) stable; urgency=low

  * changed logrotate config
  * minor html output changes

 -- Jan Schneider <j.schneider@uib.de>  Fri, 22 Aug 2008 12:23:58 +0200

opsiconfd (2.0.0.6-1) stable; urgency=low

  * fixed webdav redirect
  * added rpc method getServerCertificate

 -- Jan Schneider <j.schneider@uib.de>  Thu, 05 Jun 2008 16:11:06 +0200

opsiconfd (2.0.0.5-1) stable; urgency=low

  * improved session handling

 -- Jan Schneider <j.schneider@uib.de>  Tue, 20 May 2008 10:40:31 +0200

opsiconfd (2.0.0.4-1) stable; urgency=low

  * some fixes

 -- Jan Schneider <j.schneider@uib.de>  Tue, 13 May 2008 13:43:41 +0200

opsiconfd (2.0.0.1-1) stable; urgency=low

  * Symlink logs even if option resolve ip = no

 -- Jan Schneider <j.schneider@uib.de>  Thu, 24 Apr 2008 17:10:31 +0200

opsiconfd (2.0.0-1) stable; urgency=low

  * Ported to twisted web2
  * Added WebDAV functionality

 -- Jan Schneider <j.schneider@uib.de>  Tue, 15 Apr 2008 13:49:46 +0200

opsiconfd (1.0.5-4) stable; urgency=low

  * fixed: config file not in packet

 -- Jan Schneider <j.schneider@uib.de>  Sun, 13 Jan 2008 14:05:11 +0100

opsiconfd (1.0.5-3) stable; urgency=low

  * Added some defaults for x509 certificate

 -- Jan Schneider <j.schneider@uib.de>  Thu, 10 Jan 2008 11:16:09 +0100

opsiconfd (1.0.5-2) stable; urgency=low

  * Creation of x509 certificate changed

 -- Jan Schneider <j.schneider@uib.de>  Tue,  8 Jan 2008 10:49:31 +0100

opsiconfd (1.0.5-1) stable; urgency=high

  * Fixed bug: sessions not thread save

 -- Jan Schneider <j.schneider@uib.de>  Fri, 14 Dec 2007 13:22:05 +0100

opsiconfd (1.0.3-1) stable; urgency=low

  * New username will be accepted after authentication failure
  * opsiconfd now running as user opsiconfd

 -- Jan Schneider <j.schneider@uib.de>  Thu,  8 Nov 2007 15:58:40 +0100

opsiconfd (1.0.2-1) stable; urgency=low

  * Changed some logging levels
  * Added opsiconfd-guard

 -- Jan Schneider <j.schneider@uib.de>  Tue, 30 Oct 2007 10:23:28 +0100

opsiconfd (1.0.1-1) stable; urgency=low

  * Fixed logging issues
  * Code cleanups

 -- Jan Schneider <j.schneider@uib.de>  Mon, 22 Oct 2007 13:38:49 +0200

opsiconfd (1.0-1) stable; urgency=low

  * Added possibility to prevent resolving client ips

 -- Jan Schneider <j.schneider@uib.de>  Tue, 21 Aug 2007 09:29:01 +0200

opsiconfd (0.9.9-1) stable; urgency=low

  * Sending SIGHUP to opsiconfd will show uptime in log
  * default for "verify ip" in config file switched to "no"

 -- Jan Schneider <j.schneider@uib.de>  Mon, 30 Jul 2007 17:19:59 +0200

opsiconfd (0.9.8-1) stable; urgency=low

  * Logging improved

 -- Jan Schneider <j.schneider@uib.de>  Thu, 19 Jul 2007 11:53:36 +0200

opsiconfd (0.9.7-1) stable; urgency=low

  * Fixed pid file handling

 -- Jan Schneider <j.schneider@uib.de>  Tue, 12 Jun 2007 17:58:43 +0200

opsiconfd (0.9.6-1) stable; urgency=low

  * Code cleanups

 -- Jan Schneider <j.schneider@uib.de>  Mon, 04 Jun 2007 15:20:13 +0200

opsiconfd (0.9.5-1) stable; urgency=low

  * allowing method getDomain() without authentication
  * Code cleanups

 -- Jan Schneider <j.schneider@uib.de>  Mon, 14 May 2007 14:27:36 +0200

opsiconfd (0.9.4-1) stable; urgency=low

  * bugfix for HTTP Basic Authentication with long usernames

 -- Jan Schneider <j.schneider@uib.de>  Tue, 08 May 2007 17:49:01 +0200

opsiconfd (0.9.3-1) stable; urgency=low

  * code cleanups
  * favicon.ico added

 -- Jan Schneider <j.schneider@uib.de>  Fri, 04 May 2007 11:45:32 +0200

opsiconfd (0.9.2-1) stable; urgency=low

  * %m macro now correctly replaced by client ip.
  * code cleanups
  * logrotate fixed

 -- Jan Schneider <j.schneider@uib.de>  Fri, 20 Feb 2007 10:25:21 +0200

opsiconfd (0.9.1-1) unstable; urgency=low

  * Improved logging.

 -- Jan Schneider <j.schneider@uib.de>  Wed, 14 Feb 2007 12:49:00 +0200

opsiconfd (0.9-1) unstable; urgency=low

  * Initial Release.

 -- Jan Schneider <j.schneider@uib.de>  Thu, 18 Jan 2007 13:31:44 +0200<|MERGE_RESOLUTION|>--- conflicted
+++ resolved
@@ -1,4 +1,3 @@
-<<<<<<< HEAD
 opsiconfd (4.1.1.9-1) stable; urgency=medium
 
   * postinst: The generated cert now uses 2048 bits.
@@ -159,7 +158,7 @@
   * Removed unsupported multiprocessing option.
 
  -- Niko Wenselowski <n.wenselowski@uib.de>  Fri, 16 Sep 2016 12:12:24 +0200
-=======
+
 opsiconfd (4.0.7.14-1) stable; urgency=medium
 
   * Info page: Fix possible data injection through a clients User Agent.
@@ -185,7 +184,6 @@
   * Only running invoke-rc.d if configuring and not always.
 
  -- Niko Wenselowski <n.wenselowski@uib.de>  Thu, 07 Sep 2017 17:34:42 +0200
->>>>>>> 2635b212
 
 opsiconfd (4.0.7.13-1) experimental; urgency=medium
 
