--- conflicted
+++ resolved
@@ -1,4 +1,3 @@
-<<<<<<< HEAD
 opsiconfd (4.1.1.7-1) testing; urgency=medium
 
   * Removed obsolete configed.gif reference from JNLP template.
@@ -146,14 +145,13 @@
   * Removed unsupported multiprocessing option.
 
  -- Niko Wenselowski <n.wenselowski@uib.de>  Fri, 16 Sep 2016 12:12:24 +0200
-=======
+
 opsiconfd (4.0.7.10-1) stable; urgency=medium
 
   * opsi-nagios-connector: new check: checkShortProductStatus implemented
   * opsi-nagios-connector: small fixes in handling with excludes
 
  -- Erol Ueluekmen <e.ueluekmen@uib.de>  Mon, 03 Jul 2017 14:27:38 +0200
->>>>>>> 39dab94c
 
 opsiconfd (4.0.7.9-1) stable; urgency=medium
 
