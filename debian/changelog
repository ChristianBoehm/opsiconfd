--- conflicted
+++ resolved
@@ -1,4 +1,3 @@
-<<<<<<< HEAD
 opsiconfd (4.1.1.2-1ubuntu1) UNRELEASED; urgency=medium
 
   * Removed more obsolete code.
@@ -16,7 +15,7 @@
   * Removed unsupported multiprocessing option.
 
  -- Niko Wenselowski <n.wenselowski@uib.de>  Fri, 16 Sep 2016 12:12:24 +0200
-=======
+
 opsiconfd (4.0.7.6-1) experimental; urgency=medium
 
   * Added support to configure the ciphers accepted by the opsiconfd when
@@ -32,10 +31,9 @@
 
 opsiconfd (4.0.7.5.3-1) stable; urgency=medium
 
-  * opsiconfd.spec: added detection of SLES12SP2 & OpenSUSE Leap42.2 
+  * opsiconfd.spec: added detection of SLES12SP2 & OpenSUSE Leap42.2
 
  -- Mathias Radtke <m.radtke@uib.de>  Tue, 06 Dec 2016 15:28:13 +0100
->>>>>>> eadf1e1a
 
 opsiconfd (4.0.7.5.2-1) stable; urgency=medium
 
