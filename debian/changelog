<<<<<<< HEAD
opsiconfd (4.1.1.2-1) experimental; urgency=medium

  * Removed more obsolete code.

 -- Niko Wenselowski <n.wenselowski@uib.de>  Fri, 27 Jan 2017 15:14:05 +0100

opsiconfd (4.1.1.1-1) experimental; urgency=medium

  * Using absolute imports.
  * Info page uses now generators for site generation.
  * Python 3 compatible octal values.
  * opsiconfd.conf: Update ip now defaults to yes.
  * Removed references to old message bus implementation.
  * Refactored monitoring module.
  * Removed unsupported multiprocessing option.

 -- Niko Wenselowski <n.wenselowski@uib.de>  Fri, 16 Sep 2016 12:12:24 +0200
=======
opsiconfd (4.0.7.7-1) stable; urgency=medium

  * Disabling "symlink logs" now has the desired effect that logs will
    not be linked. Once a client is successful authenticated %m will be
    replaced with the client ID instead of the IP in the logfile name.

 -- Niko Wenselowski <n.wenselowski@uib.de>  Wed, 29 Mar 2017 10:36:50 +0200
>>>>>>> a3956d8c

opsiconfd (4.0.7.6-2) experimental; urgency=low

  * fixing broken logrotate on CentOS6 & RHEL6

 -- Mathias Radtke <m.radtke@uib.de> Mon, 16 Jan 2017 09:37:00 +0100

opsiconfd (4.0.7.6-1) experimental; urgency=medium

  * Added support to configure the ciphers accepted by the opsiconfd when
    creating an secured connection (https).

 -- Niko Wenselowski <n.wenselowski@uib.de>  Wed, 11 Jan 2017 14:53:01 +0100

opsiconfd (4.0.7.5.3-2) stable; urgency=medium

  * opsiconfd.spec: deactivated removing su line from logrotate on SLES11SP4

 -- Mathias Radtke <m.radtke@uib.de>  Thu, 08 Dec 2016 10:36:22 +0100

opsiconfd (4.0.7.5.3-1) stable; urgency=medium

  * opsiconfd.spec: added detection of SLES12SP2 & OpenSUSE Leap42.2

 -- Mathias Radtke <m.radtke@uib.de>  Tue, 06 Dec 2016 15:28:13 +0100

opsiconfd (4.0.7.5.2-1) stable; urgency=medium

  * Restore the ordering of the statement to avoid problems with signed
    configed.

 -- Niko Wenselowski <n.wenselowski@uib.de>  Wed, 05 Oct 2016 11:11:00 +0200

opsiconfd (4.0.7.5.1-1) stable; urgency=medium

  * Re-introduce reference to non-existing file to not break currently
    distributed signed versions of opsi-configed.

 -- Niko Wenselowski <n.wenselowski@uib.de>  Tue, 13 Sep 2016 12:02:51 +0200

opsiconfd (4.0.7.5-1) stable; urgency=medium

  * Remove reference to non-existing file from JNLP template.
  * Refactored key verification code to be easier to debug.

 -- Niko Wenselowski <n.wenselowski@uib.de>  Mon, 12 Sep 2016 16:08:32 +0200

opsiconfd (4.0.7.4.1-1) stable; urgency=medium

  * opsiconfd.workers: Make sure that "verify ip" has the desired effects if
    a non-host connects with host credentials from a foreign address.

 -- Niko Wenselowski <n.wenselowski@uib.de>  Fri, 13 Jan 2017 16:34:59 +0100

opsiconfd (4.0.7.4-1) stable; urgency=medium

  * Parameter passing now also works in OpenJDK / IcedTea.
    Refer to bug OpenJDK bug #1760 for more information.

 -- Niko Wenselowski <n.wenselowski@uib.de>  Mon, 06 Jun 2016 14:55:34 +0200

opsiconfd (4.0.7.3-1) testing; urgency=medium

  * Reverted the changes to serve JNLP at /configed/.
    The change will be done from within Configed.
  * Statistics logged during shutdown / reload will now be sorted by the name
    of the called method.
  * Avoid that logging statistics during reload fails the service because of
    missing start time.
  * Overhauled the passing of parameters for JNLP to work as expected.

 -- Niko Wenselowski <n.wenselowski@uib.de>  Fri, 03 Jun 2016 15:07:01 +0200

opsiconfd (4.0.7.2-1) testing; urgency=medium

  * The path "/configed/" is now also accessible.
    It serves the Java Web Start version of Configed.

 -- Niko Wenselowski <n.wenselowski@uib.de>  Wed, 01 Jun 2016 10:09:02 +0200

opsiconfd (4.0.7.1-1) testing; urgency=medium

  * The path "/configed" now servers the Java Web Start version.
    Java applet is deprecated as more and more browsers disable
    applets by default.

 -- Niko Wenselowski <n.wenselowski@uib.de>  Tue, 31 May 2016 13:52:57 +0200

opsiconfd (4.0.6.14-1) experimental; urgency=medium

  * Small improvements during statistics collections and display.
  * opsiconfd will log statistics at shutdown with level notice.

 -- Niko Wenselowski <n.wenselowski@uib.de>  Fri, 01 Apr 2016 11:00:03 +0200

opsiconfd (4.0.6.13-2) experimental; urgency=medium

  * Searching for systemctl will not break deinstallation.

 -- Niko Wenselowski <n.wenselowski@uib.de>  Tue, 19 Jan 2016 16:27:19 +0100

opsiconfd (4.0.6.13-1) experimental; urgency=medium

  * Info page: escape special characters in thread information.

 -- Niko Wenselowski <n.wenselowski@uib.de>  Tue, 12 Jan 2016 14:24:06 +0100

opsiconfd (4.0.6.12-1) experimental; urgency=medium

  * Info page: Threads: show what connection is used.

 -- Niko Wenselowski <n.wenselowski@uib.de>  Tue, 05 Jan 2016 13:03:43 +0100

opsiconfd (4.0.6.11-2) experimental; urgency=medium

  * opsiconfd.service: specify a PID file.
  * opsiconfd.service: start opsiconfd with -D and set type to forking to
    avoid logging into syslog and daemon.log.
  * logrotate-config: re-introduce the compression of the opsiconfd-logs
    from clients to avoid logs growing without borders.

 -- Niko Wenselowski <n.wenselowski@uib.de>  Mon, 16 Nov 2015 14:33:18 +0100

opsiconfd (4.0.6.11-1) experimental; urgency=medium

  * Show messages during creation of pid file.
  * logrotate-config: no more global options.
  * opsiconfd.monitoring: import cleanup.

 -- Niko Wenselowski <n.wenselowski@uib.de>  Thu, 22 Oct 2015 15:11:47 +0200

opsiconfd (4.0.6.10-7) stable; urgency=medium

  * opsiconfd.service: Make sure that /var/run/opsiconfd can be accessed.

 -- Niko Wenselowski <n.wenselowski@uib.de>  Mon, 05 Oct 2015 17:27:32 +0200

opsiconfd (4.0.6.10-6) stable; urgency=medium

  * CentOS / RHEL 7: reference the right service in systemd template.

 -- Niko Wenselowski <n.wenselowski@uib.de>  Mon, 05 Oct 2015 16:32:33 +0200

opsiconfd (4.0.6.10-5) stable; urgency=medium

  * added sles12 fix for smb service name

 -- Mathias Radtke <raddi@pcmathias.uib.local>  Fri, 02 Oct 2015 15:15:28 +0200

opsiconfd (4.0.6.10-4) experimental; urgency=medium

  * RPM: opsiconfd is member of the file admin group again.

 -- Niko Wenselowski <n.wenselowski@uib.de>  Fri, 02 Oct 2015 10:49:31 +0200

opsiconfd (4.0.6.10-3) experimental; urgency=low

  * openSuse 13.2: Specify correct servie names in systemd unit.

 -- Niko Wenselowski <n.wenselowski@uib.de>  Tue, 29 Sep 2015 12:27:11 +0200

opsiconfd (4.0.6.10-2) experimental; urgency=medium

  * Default logrotate configuration now only rotates package.log
    and opsiconfd.log.

 -- Niko Wenselowski <n.wenselowski@uib.de>  Tue, 15 Sep 2015 14:13:18 +0200

opsiconfd (4.0.6.10-1) experimental; urgency=medium

  * Adjusting configuration for logrotate.
  * opsiconfd: Config 'maxLogSize' now is a number
  * opsiconfd.conf: change 'max log size' to 5MB

 -- Niko Wenselowski <n.wenselowski@uib.de>  Mon, 14 Sep 2015 15:18:36 +0200

opsiconfd (4.0.6.9-1) experimental; urgency=medium

  * Removed itext-pdf.jar from the configed JNLP template.

 -- Niko Wenselowski <n.wenselowski@uib.de>  Mon, 14 Sep 2015 10:24:28 +0200

opsiconfd (4.0.6.8-1) experimental; urgency=medium

  * Info page: limit the length of average call duration.

 -- Niko Wenselowski <n.wenselowski@uib.de>  Thu, 10 Sep 2015 14:47:00 +0200

opsiconfd (4.0.6.7-1) experimental; urgency=medium

  * Collect statistics about the average method call duration.
  * Info page: show the average call duration next to the most called functions

 -- Niko Wenselowski <n.wenselowski@uib.de>  Thu, 10 Sep 2015 14:11:35 +0200

opsiconfd (4.0.6.6-1) experimental; urgency=medium

  * Info page: show at what time an encoding error occured.
  * Infos about updated rrd now only are shown with loglevel 8
  * opsiconfd.workers: Query decoding now working similar to the one in
    OPSI.Service.Worker
  * CentOS / Red Hat 7: Fix requiring /bin/python instead of /usr/bin/python
  * RPM: License is now machine-parseable.
  * Create user / groups without explicit uid / gid.

 -- Niko Wenselowski <n.wenselowski@uib.de>  Tue, 25 Aug 2015 10:52:46 +0200

opsiconfd (4.0.6.5-1) experimental; urgency=medium

  * Showing what the actual error was that was experienced when collecting statistics.
  * Showing the time of service start on the info page.
  * simplify logrotate config.
  * Showing uptime of the service on the info page.

 -- Niko Wenselowski <n.wenselowski@uib.de>  Mon, 13 Jul 2015 10:37:04 +0200

opsiconfd (4.0.6.4-12) experimental; urgency=medium

  * Ignore error from pkg-config in postinst.

 -- Niko Wenselowski <n.wenselowski@uib.de>  Wed, 17 Jun 2015 10:42:56 +0200

opsiconfd (4.0.6.4-11) experimental; urgency=medium

  * Correct name of service file.
  * More error resistant installation.

 -- Niko Wenselowski <n.wenselowski@uib.de>  Wed, 17 Jun 2015 09:43:22 +0200

opsiconfd (4.0.6.4-10) experimental; urgency=medium

  * Improving the removal of the service files.

 -- Niko Wenselowski <n.wenselowski@uib.de>  Tue, 16 Jun 2015 16:54:04 +0200

opsiconfd (4.0.6.4-9) experimental; urgency=medium

  * RPM: Removing debug package.
  * RPM: small fix in postinst-script.
  * RPM: removing service file on uninstall
  * RPM: require pkgconfig for RedHat family, pkg-config for suse family

 -- Niko Wenselowski <n.wenselowski@uib.de>  Tue, 16 Jun 2015 14:03:08 +0200

opsiconfd (4.0.6.4-8) experimental; urgency=medium

  * RPM: creating folder for systemd templates before installation

 -- Niko Wenselowski <n.wenselowski@uib.de>  Tue, 16 Jun 2015 13:21:03 +0200

opsiconfd (4.0.6.4-7) experimental; urgency=medium

  * Debian: lintian-override fix

 -- Niko Wenselowski <n.wenselowski@uib.de>  Tue, 16 Jun 2015 12:09:55 +0200

opsiconfd (4.0.6.4-6) experimental; urgency=medium

  * Debian: extending lintian-overrides for Debian 8

 -- Niko Wenselowski <n.wenselowski@uib.de>  Tue, 16 Jun 2015 12:02:16 +0200

opsiconfd (4.0.6.4-5) experimental; urgency=medium

  * Debian: changing package format to 1.0 so Jessy is happy.
  * Rewrote the way that the systemd unitfile is integrated.
  * Removed references to opsi-distutils.

 -- Niko Wenselowski <n.wenselowski@uib.de>  Mon, 15 Jun 2015 14:59:18 +0200

opsiconfd (4.0.6.4-4) experimental; urgency=medium

  * Debian: Re-introduce dependency for python-support.
    As opposed to the Debian docs dh-python alone is not sufficent since
    Debian Squeeze.
  * Debian: ignoring lintians not-using-po-debconf.

 -- Niko Wenselowski <n.wenselowski@uib.de>  Mon, 15 Jun 2015 14:45:17 +0200

opsiconfd (4.0.6.4-3) experimental; urgency=medium

  * Debian: Downgrade Standards-Version to 3.9.4
  * Debian: Removing the support for python-support in favor of dh_python2
  * Debian: bump minimum required python-version to 2.6.6-3~.
  * Debian: specify "Uploader" in control-file.
  * Debian: specify "3.0 (native)" as format.

 -- Niko Wenselowski <n.wenselowski@uib.de>  Mon, 15 Jun 2015 14:17:54 +0200

opsiconfd (4.0.6.4-2) experimental; urgency=medium

  * Packaging adjustments to make lintian happy.

 -- Niko Wenselowski <n.wenselowski@uib.de>  Mon, 15 Jun 2015 11:30:00 +0200

opsiconfd (4.0.6.4-1) experimental; urgency=low

  * opsiconfd.conf: Default log-level is 5.
  * fix in webstart implementation for configed
  * Failed RPDs now get logged as a warning.
  * Various small refactorings.
  * Supply a unit-file for systemd.
  * debian/format: removed file.
  * Various small refactorings in opsiconfd.workers

 -- Niko Wenselowski <n.wenselowski@uib.de>  Mon, 15 Jun 2015 11:18:06 +0200

opsiconfd (4.0.6.3-1) experimental; urgency=low

  * Logrotate config: client logs in opsiclientd require size >= 5MB
  * opsiconfd.conf: Added entry for "max sessions per ip"

 -- Niko Wenselowski <n.wenselowski@uib.de>  Mon, 09 Mar 2015 11:05:01 +0100

opsiconfd (4.0.6.2-1) experimental; urgency=low

  * Fix HTML table code.

 -- Niko Wenselowski <n.wenselowski@uib.de>  Fri, 30 Jan 2015 10:14:10 +0100

opsiconfd (4.0.6.1-1) experimental; urgency=low

  * Info page: Show info about 15 most executed RPCs
  * Setting +x on /etc/init.d/opsiconfd for openSuse 13.2
  * Make it possible to set a limit for the size of logfiles.
  * Extending logrotate config to match more logtypes.
  * Added logrotate configuration for /var/log/opsi/package.log
  * Info page: show total number of calls.
  * RPC call statistics are stored in a deque for faster operation

 -- Niko Wenselowski <n.wenselowski@uib.de>  Fri, 30 Jan 2015 09:24:16 +0100

opsiconfd (4.0.5.3-1) testing; urgency=low

  * Reset maxAuthenticationFailure before connection will blocked

 -- Erol Ueluekmen <e.ueluekmen@uib.de>  Mon, 16 Mar 2015 14:17:58 +0100

opsiconfd (4.0.5.2-1) stable; urgency=low

  * Info page: display the correct percentage if calls failed
  * Statistics: display correct result-length if returned type is dict
  * Info page: Show more info about threads if possible
  * RHEL / CentOS 7 and Fedora: Fix logrotate configuration

 -- Niko Wenselowski <n.wenselowski@uib.de>  Mon, 20 Oct 2014 09:38:46 +0200

opsiconfd (4.0.5.1-7) experimental; urgency=low

  * Fix for newer logrotate-versions not applied on SLES because 11SP3
    provides an updated version that can handle su directive

 -- Niko Wenselowski <n.wenselowski@uib.de>  Tue, 19 Aug 2014 16:41:48 +0200

opsiconfd (4.0.5.1-6) experimental; urgency=low

  * Suggesting only on SLES, not everyone.

 -- Niko Wenselowski <n.wenselowski@uib.de>  Wed, 13 Aug 2014 16:27:34 +0200

opsiconfd (4.0.5.1-5) experimental; urgency=low

  * python-rrdtool is not required but suggested.

 -- Niko Wenselowski <n.wenselowski@uib.de>  Wed, 13 Aug 2014 16:14:13 +0200

opsiconfd (4.0.5.1-4) experimental; urgency=low

  * Lowering required debhelper version for building Ubuntu 10.04

 -- Niko Wenselowski <n.wenselowski@uib.de>  Mon, 04 Aug 2014 14:25:31 +0200

opsiconfd (4.0.5.1-3) experimental; urgency=low

  * Re-enabling build dependency python-support for older distros.

 -- Niko Wenselowski <n.wenselowski@uib.de>  Mon, 04 Aug 2014 13:59:27 +0200

opsiconfd (4.0.5.1-2) experimental; urgency=low

  * Using dh_python instead of python-support

 -- Niko Wenselowski <n.wenselowski@uib.de>  Wed, 30 Jul 2014 17:29:48 +0200

opsiconfd (4.0.5.1-1) experimental; urgency=low

  * Improved info page render speed.
  * Info page: show additional information about running threads
  * Info page: display human-readable time at thread information

 -- Niko Wenselowski <n.wenselowski@uib.de>  Tue, 10 Jun 2014 12:36:13 +0200

opsiconfd (4.0.4.3-1) stable; urgency=low

  * webstart service modified for signed jar support.

 -- Erol Ueluekmen <e.ueluekmen@uib.de>  Tue, 07 Jan 2014 16:03:46 +0100

opsiconfd (4.0.4.2-1) testing; urgency=low

  * Consistent ownership of logfiles: all are now owned by opsiadmin

 -- Niko Wenselowski <n.wenselowski@uib.de>  Thu, 28 Nov 2013 15:02:49 +0100

opsiconfd (4.0.4.1-2) testing; urgency=low

  * version modified for buildservice

 -- Erol Ueluekmen <e.ueluekmen@uib.de>  Tue, 05 Nov 2013 15:16:31 +0100

opsiconfd (4.0.4.1-1) testing; urgency=low

  * Internals: re-organised imports to work with newer python-opsi.
  * Specified user / group to use for logrotate 3.8 or newer
  * fixed java webstart problem for internet explorer.
  * configed.jnlp: max-heap-space set to 768M.

 -- Erol Ueluekmen <e.ueluekmen@uib.de>  Fri, 23 Oct 2013 14:23:17 +0200

opsiconfd (4.0.3.2-1) experimental; urgency=low

  * resource.py: max-heap-size increased to 1024M.

 -- Erol Ueluekmen <e.ueluekmen@uib.de>  Wed, 29 May 2013 16:21:39 +0200

opsiconfd (4.0.3.1-1) testing; urgency=low

  * ressource: webstart jnlp build fixed for arguments.
  * added monitoring debug switch in opsiconfd.conf
  * fixed init-Script for using global.conf

 -- Erol Ueluekmen <e.ueluekmen@uib.de>  Tue, 05 Jan 2013 13:15:56 +0100

opsiconfd (4.0.2.4-1) stable; urgency=low

  * added readOnly-State in session and worker

 -- Erol Ueluekmen <e.ueluekmen@uib.de>  Thu, 04 Oct 2012 11:18:36 +0200

opsiconfd (4.0.2.3-1) testing; urgency=low

  * fixing floatdivision in statistics-class

 -- Erol Ueluekmen <e.ueluekmen@uib.de>  Wed, 18 Jul 2012 17:05:54 +0200

opsiconfd (4.0.2.2-1) testing; urgency=low

  * omb: python 2.4 fixing import hashlib
  * fixing init.d lsb-header for SUSE based servers. Removing runlevel 4

 -- Erol Ueluekmen <e.euluekmen@uib.de>  Fri, 22 Jun 2012 15:06:59 +0200

opsiconfd (4.0.2.1-1) stable; urgency=low

  * Featurepack-Release 4.0.2

 -- Erol Ueluekmen <e.ueluekmen@uib.de>  Wed, 30 May 2012 11:28:44 +0200

opsiconfd (4.0.1.12-1) testing; urgency=low

  * opsi-nagios-connector:
    * fix check-depotsyncstatus-longoutput for more then two depotservers in one check
    * checkProductStatus: change Statechange from critical to warning when only versions are different on clients
    * fix checkClientStatus: determining last seen

 -- Erol Ueluekmen <e.ueluekmen@uib.de>  Thu, 10 May 2012 01:19:20 +0200

opsiconfd (4.0.1.11-1) testing; urgency=low

  * first release of opsi-nagios-connector

 -- Erol Ueluekmen <e.ueluekmen@uib.de>  Sun, 28 Feb 2012 23:37:46 +0100

opsiconfd (4.0.1.10-1) stable; urgency=low

  * Require rrdtool-python instead of python-rrdtool on rhel centos and fedora
  * opsi message bus
    * Create message bus socket dir in init script
  * Fix pid file handling

 -- Erol Ueluekmen <e.ueluekmen@uib.de>  Thu, 19 Jan 2012 14:12:42 +0200

opsiconfd (4.0.1.9-4) stable; urgency=low

  * Fix init script for restart

 -- Jan Schneider <j.schneider@uib.de>  Thu, 08 Sep 2011 16:03:36 +0200

opsiconfd (4.0.1.9-3) stable; urgency=low

  * Fix init script

 -- Jan Schneider <j.schneider@uib.de>  Fri, 26 Aug 2011 14:46:13 +0200

opsiconfd (4.0.1.9-2) stable; urgency=low

  * Improve init script

 -- Jan Schneider <j.schneider@uib.de>  Thu, 25 Aug 2011 13:39:38 +0200

opsiconfd (4.0.1.9-1) stable; urgency=low

  * Fix typo in statistics

 -- Jan Schneider <j.schneider@uib.de>  Tue, 23 Aug 2011 12:23:04 +0200

opsiconfd (4.0.1.8-1) stable; urgency=low

  * configed.jnlp arguments

 -- Jan Schneider <j.schneider@uib.de>  Thu, 18 Aug 2011 11:07:51 +0200

opsiconfd (4.0.1.7-1) stable; urgency=low

  * Update dependencies for python-rrdtool
  * %preun exit 0

 -- Jan Schneider <j.schneider@uib.de>  Thu, 04 Aug 2011 10:00:12 +0200

opsiconfd (4.0.1.6-1) stable; urgency=low

  * Workarround for daemonize-problem on slow machines

 -- Erol Ueluekmen <e.ueluekmen@uib.de>  Thu, 28 Jul 2011 16:28:31 +0200

opsiconfd (4.0.1.5-1) stable; urgency=low

  * Change jnlp codebase

 -- Jan Schneider <j.schneider@uib.de>  Thu, 14 Jul 2011 17:39:14 +0200

opsiconfd (4.0.1.4-1) stable; urgency=low

  * Use virtual fqdn if available

 -- Christian Kampka <c.kampka@uib.de>  Tue, 12 Jul 2011 13:01:34 +0200

opsiconfd (4.0.1.3-1) stable; urgency=low

  * Add expired session info to statistics
  * Add configed jnlp resource and link

 -- Jan Schneider <j.schneider@uib.de>  Tue, 21 Jun 2011 15:19:48 +0200

opsiconfd (4.0.1.2-1) stable; urgency=low

  * stop opsiconfd cleanly on non-suse os before uninstalling
  * let twisted take over SIGINT / SIGTERM
  * moved twisted logging to logger
  * removed sleep time to wait for finished worker process
  * only init MultiProcessWorker if multiprocessing is enabled

 -- Jan Schneider <j.schneider@uib.de>  Mon, 13 Jun 2011 20:40:16 +0200

opsiconfd (4.0.1.1-1) stable; urgency=low

  * New feature: admin network

 -- Jan Schneider <j.schneider@uib.de>  Fri, 15 Apr 2011 12:27:18 +0200

opsiconfd (4.0.1-8) stable; urgency=low

  * Fixed import of non-existing resource

 -- Christian Kampka <c.kampka@uib.de>  Tue, 05 Apr 2011 12:14:43 +0200

opsiconfd (4.0.1-7) stable; urgency=low

  * Fixed import for python 2.4 evironments

 -- Christian Kampka <c.kampka@uib.de>  Tue, 05 Apr 2011 12:14:43 +0200

opsiconfd (4.0.1-6) testing; urgency=low

  * Fix webdav auth for hosts

 -- Jan Schneider <j.schneider@uib.de>  Tue, 29 Mar 2011 18:55:57 +0200

opsiconfd (4.0.1-5) testing; urgency=low

  * Fore host id

 -- Jan Schneider <j.schneider@uib.de>  Fri, 18 Mar 2011 15:32:25 +0100

opsiconfd (4.0.1-4) testing; urgency=low

  * Remove some errbacks

 -- Jan Schneider <j.schneider@uib.de>  Thu, 17 Mar 2011 16:48:09 +0100

opsiconfd (4.0.1-3) testing; urgency=low

  * Fix renderError in rpc worker

 -- Jan Schneider <j.schneider@uib.de>  Fri, 11 Mar 2011 15:22:14 +0100

opsiconfd (4.0.1-2) testing; urgency=low

  * opsi-doc resource.

 -- Jan Schneider <j.schneider@uib.de>  Fri, 11 Mar 2011 12:43:14 +0100

opsiconfd (4.0.1-1) testing; urgency=low

  * testing release

 -- Jan Schneider <j.schneider@uib.de>  Wed, 23 Feb 2011 11:12:51 +0100

opsiconfd (4.0.0.99-1) testing; urgency=low

  * new default for max authentication failures is 5
  * add multiprocessing feature
  * major parts moved to python-opsi

 -- Jan Schneider <j.schneider@uib.de>  Tue, 22 Feb 2011 12:50:23 +0100

opsiconfd (4.0.0.3-1) stable; urgency=low

  * forceHostId fqdn

 -- Jan Schneider <j.schneider@uib.de>  Tue, 23 Nov 2010 12:21:54 +0100

opsiconfd (4.0.0.2-2) stable; urgency=low

  * Fix postinst script for ucs

 -- Jan Schneider <j.schneider@uib.de>  Mon, 22 Nov 2010 09:43:38 +0100

opsiconfd (4.0.0.2-1) stable; urgency=low

  * add statistics-ressource for nagios_checks

 -- Erol Ueluekmen <e.ueluekmen@uib.de>  Mon, 25 Oct 2010 14:10:35 +0000

opsiconfd (4.0.0.1-1) stable; urgency=low

  * remove resolve client ip config
  * replace "_" by "-" in fqdn
  * fix html img tag

 -- Jan Schneider <j.schneider@uib.de>  Fri, 22 Oct 2010 12:30:20 +0200

opsiconfd (4.0-1) stable; urgency=low

  * opsi 4.0 stable release

 -- Jan Schneider <j.schneider@uib.de>  Wed, 29 Sep 2010 11:26:47 +0200

opsiconfd (3.99.0.3-1) testing; urgency=low

  * fixed cookie handling

 -- Jan Schneider <j.schneider@uib.de>  Mon, 27 Sep 2010 10:34:13 +0200

opsiconfd (3.99.0.2-1) testing; urgency=low

  * opsi 4.0 rc 2

 -- Jan Schneider <j.schneider@uib.de>  Thu, 16 Sep 2010 10:07:12 +0200

opsiconfd (3.99.0.1-1) testing; urgency=low

  * opsi 4.0 rc 1

 -- Jan Schneider <j.schneider@uib.de>  Wed, 01 Sep 2010 15:49:36 +0200

opsiconfd (3.99.0.0-1) testing; urgency=low

  * opsi 4.0

 -- Jan Schneider <j.schneider@uib.de>  Wed, 21 Apr 2010 10:06:25 +0200

opsiconfd (3.4.99.1-1) testing; urgency=low

  * testing release

 -- Jan Schneider <j.schneider@uib.de>  Tue, 06 Apr 2010 12:15:44 +0200

opsiconfd (3.4.99.0-1) experimental; urgency=low

  * starting 3.5 development

 -- Jan Schneider <j.schneider@uib.de>  Fri, 06 Nov 2009 15:39:26 +0100

opsiconfd (2.0.0.22-1) stable; urgency=low

  * Running opsiconfd-guard script with bash not sh
  * Getting fqdn from ucr on ucs
  * Improved logging

 -- Jan Schneider <j.schneider@uib.de>  Tue, 27 Oct 2009 09:59:09 +0100

opsiconfd (2.0.0.19-3) stable; urgency=low

  * Starting opsiconfd guard even if opsiconfd failes to start

 -- Jan Schneider <j.schneider@uib.de>  Mon, 14 Sep 2009 09:52:46 +0200

opsiconfd (2.0.0.19-2) stable; urgency=low

  * Starting opsiconfd-guard by default

 -- Jan Schneider <j.schneider@uib.de>  Fri, 11 Sep 2009 10:20:58 +0200

opsiconfd (2.0.0.19-1) stable; urgency=low

  * opsiconfd 2.0.0.19
  * pid file now in /var/run/opsiconfd
  * Use existing ssl certificate/key on ucs
  * Default for fqdn

 -- Jan Schneider <j.schneider@uib.de>  Fri, 21 Aug 2009 17:29:00 +0200

opsiconfd (2.0.0.18-1) stable; urgency=low

  * Added new Exception classes

 -- Jan Schneider <j.schneider@uib.de>  Tue, 02 Jun 2009 12:58:29 +0200

opsiconfd (2.0.0.17-1) stable; urgency=low

  * Adapted to python 2.6 and python-opsi 3.4

 -- Jan Schneider <j.schneider@uib.de>  Thu, 07 May 2009 16:40:42 +0200

opsiconfd (2.0.0.16-1) stable; urgency=low

  * Corrected BackendManager initialization

 -- Jan Schneider <j.schneider@uib.de>  Wed, 11 Mar 2009 14:42:02 +0100

opsiconfd (2.0.0.15-1) stable; urgency=low

  * Improved logging

 -- Jan Schneider <j.schneider@uib.de>  Fri, 06 Mar 2009 10:11:02 +0100

opsiconfd (2.0.0.13-1) stable; urgency=low

  * Fixed opsi interface bug

 -- Jan Schneider <j.schneider@uib.de>  Fri, 23 Jan 2009 13:35:41 +0100

opsiconfd (2.0.0.12-1) stable; urgency=low

  * Avoiding to log long params passed to methods

 -- Jan Schneider <j.schneider@uib.de>  Wed, 19 Nov 2008 15:39:45 +0100

opsiconfd (2.0.0.11-1) stable; urgency=low

  * Importing web2 from OPSI

 -- Jan Schneider <j.schneider@uib.de>  Fri, 10 Oct 2008 10:21:54 +0200

opsiconfd (2.0.0.10-1) stable; urgency=low

  * allowing method getPossibleMethods_listOfHashes without authentication

 -- Jan Schneider <j.schneider@uib.de>  Thu, 25 Sep 2008 14:55:26 +0200

opsiconfd (2.0.0.9-1) stable; urgency=low

  * changed init script
  * dav import from OPSI

 -- Jan Schneider <j.schneider@uib.de>  Fri, 12 Sep 2008 13:42:04 +0200

opsiconfd (2.0.0.8-1) stable; urgency=low

  * changed default log format
  * changed logrotate config

 -- Jan Schneider <j.schneider@uib.de>  Mon, 25 Aug 2008 14:53:16 +0200

opsiconfd (2.0.0.7-1) stable; urgency=low

  * changed logrotate config
  * minor html output changes

 -- Jan Schneider <j.schneider@uib.de>  Fri, 22 Aug 2008 12:23:58 +0200

opsiconfd (2.0.0.6-1) stable; urgency=low

  * fixed webdav redirect
  * added rpc method getServerCertificate

 -- Jan Schneider <j.schneider@uib.de>  Thu, 05 Jun 2008 16:11:06 +0200

opsiconfd (2.0.0.5-1) stable; urgency=low

  * improved session handling

 -- Jan Schneider <j.schneider@uib.de>  Tue, 20 May 2008 10:40:31 +0200

opsiconfd (2.0.0.4-1) stable; urgency=low

  * some fixes

 -- Jan Schneider <j.schneider@uib.de>  Tue, 13 May 2008 13:43:41 +0200

opsiconfd (2.0.0.1-1) stable; urgency=low

  * Symlink logs even if option resolve ip = no

 -- Jan Schneider <j.schneider@uib.de>  Thu, 24 Apr 2008 17:10:31 +0200

opsiconfd (2.0.0-1) stable; urgency=low

  * Ported to twisted web2
  * Added WebDAV functionality

 -- Jan Schneider <j.schneider@uib.de>  Tue, 15 Apr 2008 13:49:46 +0200

opsiconfd (1.0.5-4) stable; urgency=low

  * fixed: config file not in packet

 -- Jan Schneider <j.schneider@uib.de>  Sun, 13 Jan 2008 14:05:11 +0100

opsiconfd (1.0.5-3) stable; urgency=low

  * Added some defaults for x509 certificate

 -- Jan Schneider <j.schneider@uib.de>  Thu, 10 Jan 2008 11:16:09 +0100

opsiconfd (1.0.5-2) stable; urgency=low

  * Creation of x509 certificate changed

 -- Jan Schneider <j.schneider@uib.de>  Tue,  8 Jan 2008 10:49:31 +0100

opsiconfd (1.0.5-1) stable; urgency=high

  * Fixed bug: sessions not thread save

 -- Jan Schneider <j.schneider@uib.de>  Fri, 14 Dec 2007 13:22:05 +0100

opsiconfd (1.0.3-1) stable; urgency=low

  * New username will be accepted after authentication failure
  * opsiconfd now running as user opsiconfd

 -- Jan Schneider <j.schneider@uib.de>  Thu,  8 Nov 2007 15:58:40 +0100

opsiconfd (1.0.2-1) stable; urgency=low

  * Changed some logging levels
  * Added opsiconfd-guard

 -- Jan Schneider <j.schneider@uib.de>  Tue, 30 Oct 2007 10:23:28 +0100

opsiconfd (1.0.1-1) stable; urgency=low

  * Fixed logging issues
  * Code cleanups

 -- Jan Schneider <j.schneider@uib.de>  Mon, 22 Oct 2007 13:38:49 +0200

opsiconfd (1.0-1) stable; urgency=low

  * Added possibility to prevent resolving client ips

 -- Jan Schneider <j.schneider@uib.de>  Tue, 21 Aug 2007 09:29:01 +0200

opsiconfd (0.9.9-1) stable; urgency=low

  * Sending SIGHUP to opsiconfd will show uptime in log
  * default for "verify ip" in config file switched to "no"

 -- Jan Schneider <j.schneider@uib.de>  Mon, 30 Jul 2007 17:19:59 +0200

opsiconfd (0.9.8-1) stable; urgency=low

  * Logging improved

 -- Jan Schneider <j.schneider@uib.de>  Thu, 19 Jul 2007 11:53:36 +0200

opsiconfd (0.9.7-1) stable; urgency=low

  * Fixed pid file handling

 -- Jan Schneider <j.schneider@uib.de>  Tue, 12 Jun 2007 17:58:43 +0200

opsiconfd (0.9.6-1) stable; urgency=low

  * Code cleanups

 -- Jan Schneider <j.schneider@uib.de>  Mon, 04 Jun 2007 15:20:13 +0200

opsiconfd (0.9.5-1) stable; urgency=low

  * allowing method getDomain() without authentication
  * Code cleanups

 -- Jan Schneider <j.schneider@uib.de>  Mon, 14 May 2007 14:27:36 +0200

opsiconfd (0.9.4-1) stable; urgency=low

  * bugfix for HTTP Basic Authentication with long usernames

 -- Jan Schneider <j.schneider@uib.de>  Tue, 08 May 2007 17:49:01 +0200

opsiconfd (0.9.3-1) stable; urgency=low

  * code cleanups
  * favicon.ico added

 -- Jan Schneider <j.schneider@uib.de>  Fri, 04 May 2007 11:45:32 +0200

opsiconfd (0.9.2-1) stable; urgency=low

  * %m macro now correctly replaced by client ip.
  * code cleanups
  * logrotate fixed

 -- Jan Schneider <j.schneider@uib.de>  Fri, 20 Feb 2007 10:25:21 +0200

opsiconfd (0.9.1-1) unstable; urgency=low

  * Improved logging.

 -- Jan Schneider <j.schneider@uib.de>  Wed, 14 Feb 2007 12:49:00 +0200

opsiconfd (0.9-1) unstable; urgency=low

  * Initial Release.

 -- Jan Schneider <j.schneider@uib.de>  Thu, 18 Jan 2007 13:31:44 +0200<|MERGE_RESOLUTION|>--- conflicted
+++ resolved
@@ -1,4 +1,3 @@
-<<<<<<< HEAD
 opsiconfd (4.1.1.2-1) experimental; urgency=medium
 
   * Removed more obsolete code.
@@ -16,7 +15,7 @@
   * Removed unsupported multiprocessing option.
 
  -- Niko Wenselowski <n.wenselowski@uib.de>  Fri, 16 Sep 2016 12:12:24 +0200
-=======
+
 opsiconfd (4.0.7.7-1) stable; urgency=medium
 
   * Disabling "symlink logs" now has the desired effect that logs will
@@ -24,7 +23,6 @@
     replaced with the client ID instead of the IP in the logfile name.
 
  -- Niko Wenselowski <n.wenselowski@uib.de>  Wed, 29 Mar 2017 10:36:50 +0200
->>>>>>> a3956d8c
 
 opsiconfd (4.0.7.6-2) experimental; urgency=low
 
