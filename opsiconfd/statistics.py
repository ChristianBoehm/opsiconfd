#! /usr/bin/env python
# -*- coding: utf-8 -*-

# This file is part of python-opsi.
<<<<<<< HEAD
# Copyright (C) 2010-2016 uib GmbH <info@uib.de>
=======
# Copyright (C) 2010-2017 uib GmbH <info@uib.de>
>>>>>>> 6ff81c3e

# This program is free software: you can redistribute it and/or modify
# it under the terms of the GNU Affero General Public License as
# published by the Free Software Foundation, either version 3 of the
# License, or (at your option) any later version.

# This program is distributed in the hope that it will be useful,
# but WITHOUT ANY WARRANTY; without even the implied warranty of
# MERCHANTABILITY or FITNESS FOR A PARTICULAR PURPOSE.  See the
# GNU Affero General Public License for more details.

# You should have received a copy of the GNU Affero General Public License
# along with this program.  If not, see <http://www.gnu.org/licenses/>.
"""
Statistics about an running opsiconfd.

These classes provide the data that is shown on the info page.

:author: Jan Schneider <j.schneider@uib.de>
:author: Niko Wenselowski <n.wenselowski@uib.de>
:license: GNU Affero General Public License version 3
"""

import collections
import datetime
import os
import time
import threading
from twisted.internet.task import LoopingCall
import resource as pyresource

try:
	import rrdtool
except ImportError:
	rrdtool = None

try:
	import objgraph
except ImportError:
	objgraph = None

from OPSI.web2 import http, resource
from OPSI.Logger import Logger
from OPSI.Types import forceUnicode

logger = Logger()

CallStatistics = collections.namedtuple('CallStatistics', ['count', 'average'])


class ResourceOpsiconfdStatistics(resource.Resource):
	def __init__(self, opsiconfd):
		self._opsiconfd = opsiconfd

	def renderHTTP(self, request):
		''' Process request. '''
		return http.Response(
			stream='\n'.join(
				'{0}:{1}'.format(k, v) for (k, v) in
				self._opsiconfd.statistics().getStatistics().items()
			)
		)


class Statistics(object):
	"""
	Statistics about the opsiconfd.

	These are mainly data about the executed rpcs, possibly encountered
	encoding errors and the expired sessions.
	This class is also used for creating graphics via rrdtool.

	.. versionchanged:: 4.0.6

		Storing RPCs and expired sessions in a length-limited deque.
	"""

	def __init__(self, opsiconfd):
		self.opsiconfd = opsiconfd
		self._rpcs = collections.deque(maxlen=self.opsiconfd.config['maxExecutionStatisticValues'])
		self._rpcStatistics = collections.defaultdict(lambda: CallStatistics(0, 0.0))
		self._encodingErrors = []
		self._maxExpiredSessionInfos = 300
		self._expiredSessionInfo = collections.deque(maxlen=self._maxExpiredSessionInfos)
		self._utime = 0.0
		self._stime = 0.0
		self._last = time.time()
		self._rrdConfig = {
			'step': 60,  # in seconds
			'heartbeat': 120,
			'xPoints': 800,
			'yPoints': 160,
			'rrdFile': os.path.join(self.opsiconfd.config['rrdDir'], 'opsiconfd.rrd')
		}
		self._rrdCache = {
			'requests': 0,
			'sessions': 0,
			'davrequests': 0,
			'rpcs': 0,
			'rpcerrors': 0
		}
		self._userAgents = collections.defaultdict(int)

		if not os.path.exists(self._rrdConfig['rrdFile']):
			self.createRrd()
		loop = LoopingCall(self.updateRrd)
		loop.start(int(self._rrdConfig['step']), now=False)

	@staticmethod
	def rrdsAvailable():
		return bool(rrdtool)

	def createObjectGraph(self, maxDepth):
		if objgraph is not None:
			path = os.getcwd()
			try:
				os.chdir('/tmp')
				objgraph.show_backrefs([self.opsiconfd], max_depth=maxDepth)
			finally:
				os.chdir(path)

	def createRrd(self):
		if rrdtool is None:
			return

		if os.path.exists(self._rrdConfig['rrdFile']):
			os.unlink(self._rrdConfig['rrdFile'])

		start = int(time.time())
		logger.notice(u"Creating rrd '{rrdFile}', start: {0}", start, rrdFile=self._rrdConfig['rrdFile'])

		step = 3600 / self._rrdConfig['step']
		stepForDay = step * 24
		heartbeat = self._rrdConfig['heartbeat']

		rrdtool.create(
			str(self._rrdConfig['rrdFile']),
			'--start', str(start),
			'--step', str(self._rrdConfig['step']),
			'DS:requests:ABSOLUTE:%d:0:U' % heartbeat,
			'DS:sessions:DERIVE:%d:0:U' % heartbeat,
			'DS:davrequests:ABSOLUTE:%d:0:U' % heartbeat,
			'DS:rpcs:ABSOLUTE:%d:0:U' % heartbeat,
			'DS:rpcerrors:ABSOLUTE:%d:0:U' % heartbeat,
			'DS:cpu:GAUGE:%d:0:U' % heartbeat,
			'DS:mem:GAUGE:%d:0:U' % heartbeat,
			'DS:threads:GAUGE:%d:0:U' % heartbeat,
			'RRA:AVERAGE:0.5:1:%d' % step,  # hour
			'RRA:AVERAGE:0.5:1:%d' % stepForDay,  # day
			'RRA:AVERAGE:0.5:7:%d' % stepForDay,  # week
			'RRA:AVERAGE:0.5:31:%d' % stepForDay,  # month
			'RRA:AVERAGE:0.5:365:%d' % stepForDay,  # year
			'RRA:MAX:0.5:1:%d' % step,  # hour
			'RRA:MAX:0.5:1:%d' % stepForDay,  # day
			'RRA:MAX:0.5:7:%d' % stepForDay,  # week
			'RRA:MAX:0.5:31:%d' % stepForDay,  # month
			'RRA:MAX:0.5:365:%d' % stepForDay,  # year
		)

	def getStatistics(self):
		now = int(time.time())

		try:
			self._utime, self._stime, cpu, virtMem = self._getOwnResourceUsage(now, self._last)
			self._last = now

			return {
				"requests": self._rrdCache['requests'],
				"sessions": self._rrdCache['sessions'],
				"davrequests": self._rrdCache['davrequests'],
				"rpcs": self._rrdCache['rpcs'],
				"rpcerrors": self._rrdCache['rpcerrors'],
				"cpu": cpu,
				"virtmem": virtMem,
				"threads": len([t for t in threading.enumerate()])
			}
		except Exception as error:
			logger.logException(error)
			logger.error(u"Failed to get Statistics: {0}", error)
			return {}

	def _getOwnResourceUsage(self, currentTime, unixtimeOfLastCall):
		utime, stime, _ = pyresource.getrusage(pyresource.RUSAGE_SELF)[0:3]
		if int(utime - self._utime) == 0:
			usr = 0.0
		else:
			usr = (utime - self._utime) / (currentTime - unixtimeOfLastCall)

		if int(stime - self._stime) == 0:
			sys = 0.0
		else:
			sys = (stime - self._stime) / (currentTime - unixtimeOfLastCall)

		cpu = int("%0.0f" % ((usr + sys) * 100))
		if cpu > 100:
			cpu = 100

		with open('/proc/%s/stat' % os.getpid()) as f:
			data = f.read().split()
		virtMem = int("%0.0f" % (float(data[22]) / (1024 * 1024)))

		return (utime, stime, cpu, virtMem)

	def updateRrd(self):
		if rrdtool is None:
			return

		now = int(time.time())
		try:
			self._utime, self._stime, cpu, virtMem = self._getOwnResourceUsage(now, self._last)
			self._last = now

			threadCount = len([thread for thread in threading.enumerate()])
			rrdValues = '{0:d}:{requests:d}:{sessions:d}:{davrequests:d}:{rpcs:d}:{rpcerrors:d}:{1:d}:{2:d}:{3:d}'.format(
				now, cpu, virtMem, threadCount, **self._rrdCache
			)
			logger.debug2(u'Updating rrd: {0}', rrdValues)
			rrdtool.update(str(self._rrdConfig['rrdFile']), rrdValues)
			self._rrdCache['requests'] = 0
			self._rrdCache['davrequests'] = 0
			self._rrdCache['rpcs'] = 0
			self._rrdCache['rpcerrors'] = 0
		except Exception as error:
			logger.error(u"Failed to update rrd: {0}", error)

	def getRrdGraphImage(self, imageType, range):
		"""
		Create an graph image with rrdtool.

		:param imageType: Type of the Image. 1 is webservice data, 2 is \
information about the host.
		"""
		if rrdtool is None:
			return None

		if imageType == 1:
			graphImage = os.path.join(self.opsiconfd.config['rrdDir'], '1_%s.png' % range)
		else:
			graphImage = os.path.join(self.opsiconfd.config['rrdDir'], '2_%s.png' % range)

		date = time.strftime("%a, %d %b %Y %H\:%M\:%S", time.localtime())
		end = int(time.time())
		start = end - range

		logger.debug(u"Creating rrd graph image '{0}', start: {1}, end: {2}", graphImage, start, end)

		if os.path.exists(graphImage):
			os.unlink(graphImage)
		# TODO: for the imageType use some kind of constant

		if imageType == 1:
			rrdtool.graph(str(graphImage),
				'--imgformat', 'PNG',
				'--width', str(self._rrdConfig['xPoints']),
				'--height', str(self._rrdConfig['yPoints']),
				'--start', str(start),
				'--end', str(end),
				'--vertical-label', 'avg per minute',
				'--lower-limit', str(0),
				'--units-exponent', str(0), # don't show milli-messages/s
				'--slope-mode',
				'--color', 'SHADEA#ffffff',
				'--color', 'SHADEB#ffffff',
				'--color', 'BACK#ffffff',

				'DEF:avg_requ=%s:requests:AVERAGE' % str(self._rrdConfig['rrdFile']),
				'DEF:max_requ=%s:requests:MAX' % str(self._rrdConfig['rrdFile']),
				'CDEF:avg_requ_permin=avg_requ,60,*',
				'CDEF:max_requ_permin=max_requ,60,*',
				'VDEF:total_requ=avg_requ,TOTAL',
				'LINE2:avg_requ_permin#0000dd:Requests     ',
				'GPRINT:total_requ:total\: %8.0lf requests     ',
				'GPRINT:avg_requ_permin:AVERAGE:avg\: %5.2lf requests/min     ',
				'GPRINT:max_requ_permin:MAX:max\: %4.0lf requests/min\\l',

				'DEF:avg_davrequ=%s:davrequests:AVERAGE' % str(self._rrdConfig['rrdFile']),
				'DEF:max_davrequ=%s:davrequests:MAX' % str(self._rrdConfig['rrdFile']),
				'CDEF:avg_davrequ_permin=avg_davrequ,60,*',
				'CDEF:max_davrequ_permin=max_davrequ,60,*',
				'VDEF:total_davrequ=avg_davrequ,TOTAL',
				'LINE2:avg_davrequ_permin#ff8000:DAV requests ',
				'GPRINT:total_davrequ:total\: %8.0lf dav requests ',
				'GPRINT:avg_davrequ_permin:AVERAGE:avg\: %5.2lf dav requests/min ',
				'GPRINT:max_davrequ_permin:MAX:max\: %4.0lf dav requests/min\\l',

				'DEF:avg_rpc=%s:rpcs:AVERAGE' % str(self._rrdConfig['rrdFile']),
				'DEF:max_rpc=%s:rpcs:MAX' % str(self._rrdConfig['rrdFile']),
				'CDEF:avg_rpc_permin=avg_rpc,60,*',
				'CDEF:max_rpc_permin=max_rpc,60,*',
				'VDEF:total_rpc=avg_rpc,TOTAL',
				'LINE2:avg_rpc_permin#00dd00:RPCs         ',
				'GPRINT:total_rpc:total\: %8.0lf rpcs         ',
				'GPRINT:avg_rpc_permin:AVERAGE:avg\: %5.2lf rpcs/min         ',
				'GPRINT:max_rpc_permin:MAX:max\: %4.0lf rpcs/min\\l',

				'DEF:avg_rpcerror=%s:rpcerrors:AVERAGE' % str(self._rrdConfig['rrdFile']),
				'DEF:max_rpcerror=%s:rpcerrors:MAX' % str(self._rrdConfig['rrdFile']),
				'CDEF:avg_rpcerror_permin=avg_rpcerror,60,*',
				'CDEF:max_rpcerror_permin=max_rpcerror,60,*',
				'VDEF:total_rpcerror=avg_rpcerror,TOTAL',
				'LINE2:avg_rpcerror_permin#dd0000:RPC errors   ',
				'GPRINT:total_rpcerror:total\: %8.0lf rpc errors   ',
				'GPRINT:avg_rpcerror_permin:AVERAGE:avg\: %5.2lf rpc errors/min   ',
				'GPRINT:max_rpcerror_permin:MAX:max\: %4.0lf rpc errors/min\\l',

				'COMMENT:[%s]\\r' % date,
			)
		else:
			rrdtool.graph(str(graphImage),
				'--imgformat', 'PNG',
				'--width', str(self._rrdConfig['xPoints']),
				'--height', str(self._rrdConfig['yPoints']),
				'--start', str(start),
				'--end', str(end),
				'--vertical-label', '% / num / MByte*0.1',
				'--lower-limit', str(0),
				'--units-exponent', str(0), # don't show milli-messages/s
				'--slope-mode',
				'--color', 'SHADEA#ffffff',
				'--color', 'SHADEB#ffffff',
				'--color', 'BACK#ffffff',

				'DEF:avg_threads=%s:threads:AVERAGE' % str(self._rrdConfig['rrdFile']),
				'DEF:max_threads=%s:threads:MAX' % str(self._rrdConfig['rrdFile']),
				'LINE2:avg_threads#00dd00:Threads      ',
				'GPRINT:max_threads:LAST:cur\: %8.0lf threads      ',
				'GPRINT:avg_threads:AVERAGE:avg\: %8.2lf threads          ',
				'GPRINT:max_threads:MAX:max\: %8.0lf threads\\l',

				'DEF:avg_sess=%s:sessions:AVERAGE' % str(self._rrdConfig['rrdFile']),
				'DEF:max_sess=%s:sessions:MAX' % str(self._rrdConfig['rrdFile']),
				'CDEF:avg_sess_permin=avg_sess,60,*',
				'CDEF:max_sess_permin=max_sess,60,*',
				'VDEF:total_sess=avg_sess,TOTAL',
				'LINE2:avg_sess_permin#ff8000:Sessions     ',
				'GPRINT:max_sess:LAST:cur\: %8.0lf sessions     ',
				'GPRINT:avg_sess_permin:AVERAGE:avg\: %8.2lf sessions/min     ',
				'GPRINT:max_sess_permin:MAX:max\: %8.0lf sessions/min\\l',

				'DEF:avg_cpu=%s:cpu:AVERAGE' % str(self._rrdConfig['rrdFile']),
				'DEF:max_cpu=%s:cpu:MAX' % str(self._rrdConfig['rrdFile']),
				'LINE2:avg_cpu#dd0000:CPU usage    ',
				'GPRINT:max_cpu:LAST:cur\: %8.2lf %%            ',
				'GPRINT:avg_cpu:AVERAGE:avg\: %8.2lf %%                ',
				'GPRINT:max_cpu:MAX:max\: %8.2lf %%\\l',

				'DEF:avg_mem=%s:mem:AVERAGE' % str(self._rrdConfig['rrdFile']),
				'DEF:max_mem=%s:mem:MAX' % str(self._rrdConfig['rrdFile']),
				'CDEF:avg_mem_scaled=avg_mem,10,/',
				'LINE2:avg_mem_scaled#0000dd:MEM usage    ',
				'GPRINT:max_mem:LAST:cur\: %8.2lf MByte        ',
				'GPRINT:avg_mem:AVERAGE:avg\: %8.2lf MByte            ',
				'GPRINT:max_mem:MAX:max\: %8.2lf MByte\\l',

				'COMMENT:[%s]\\r' % date,
			)

		return graphImage

	def addSession(self, session):
		if not session:
			return

		self._rrdCache['sessions'] += 1

	def removeSession(self, session):
		if not session:
			return

		if self._rrdCache['sessions'] > 0:
			self._rrdCache['sessions'] -= 1

	def sessionExpired(self, session):
		now = time.time()
		self._expiredSessionInfo.append({
			"creationTime": session.created,
			"expirationTime": now,
			"exipredAfterSeconds": int(now - session.lastModified),
			"userAgent": session.userAgent,
			"lastRpcMethod": session.lastRpcMethod,
			"ip": session.ip,
			"user": session.user
		})

	def getExpiredSessionInfo(self):
		return self._expiredSessionInfo

	def addRequest(self, request):
		self._rrdCache['requests'] += 1

	def addWebDAVRequest(self, request):
		self._rrdCache['davrequests'] += 1

	def addRpc(self, jsonrpc):
		results = 0
		if not jsonrpc.exception:
			if isinstance(jsonrpc.result, (list, tuple, dict)):
				results = len(jsonrpc.result)

		methodName = jsonrpc.getMethodName()
		duration = jsonrpc.ended - jsonrpc.started

		self._rpcs.append({
			'started': jsonrpc.started,
			'duration': duration,
			'method': methodName,
			'failed': bool(jsonrpc.exception),
			'params': len(jsonrpc.params),
			'results': results,
		})

		current = self._rpcStatistics[methodName]
		newCount = current.count + 1
		average = ((current.average * current.count) + duration) / newCount
		self._rpcStatistics[methodName] = CallStatistics(newCount, average)

		self._rrdCache['rpcs'] += 1
		if jsonrpc.exception:
			self._rrdCache['rpcerrors'] += 1
			logger.warning("Failed RPC on {name!r} with params {params!r}: {error}".format(name=methodName, params=jsonrpc.params, error=jsonrpc.exception))

	def getRpcs(self):
		return self._rpcs

	def getRPCCallCounts(self):
		return dict((name, rpcStat.count) for name, rpcStat in self._rpcStatistics.items())

	def getRPCAverageDurations(self):
		return dict((name, rpcStat.average) for name, rpcStat in self._rpcStatistics.items())

	def addEncodingError(self, what, client, application, error):
		self._encodingErrors.append({
			'what': forceUnicode(what),
			'client': forceUnicode(client),
			'application': forceUnicode(application),
			'error': forceUnicode(error),
			'when': datetime.datetime.now(),
		})

	def getEncodingErrors(self):
		return self._encodingErrors

	def addUserAgent(self, useragent):
		self._userAgents[useragent] += 1

	def getUserAgents(self):
		return self._userAgents<|MERGE_RESOLUTION|>--- conflicted
+++ resolved
@@ -2,11 +2,7 @@
 # -*- coding: utf-8 -*-
 
 # This file is part of python-opsi.
-<<<<<<< HEAD
-# Copyright (C) 2010-2016 uib GmbH <info@uib.de>
-=======
 # Copyright (C) 2010-2017 uib GmbH <info@uib.de>
->>>>>>> 6ff81c3e
 
 # This program is free software: you can redistribute it and/or modify
 # it under the terms of the GNU Affero General Public License as
