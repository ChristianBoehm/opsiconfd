--- conflicted
+++ resolved
@@ -777,7 +777,47 @@
 	return result
 
 
-<<<<<<< HEAD
+def check_distro_eol() -> CheckResult:
+	result = CheckResult(
+		check_id="linux_distro_eol",
+		check_name="Operating System End Of Life",
+		check_description="""
+			Check Operating System end-of-life date.
+			'End-of-life' or EOL is a term used by software vendors indicating that it is ending or
+			limiting it's support on the product and/or version to shift focus on their newer products and/or version.
+		""",
+	)
+	with exc_to_result(result):
+
+		distro = linux_distro_id()
+		version = linux_distro_version_id()
+		if version_info := LINUX_DISTRO_EOL.get(distro):
+			if eol := version_info.get(version):
+				today = date.today()
+				diff = (today - eol).days
+				if diff < -90:
+					result.check_status = CheckStatus.OK
+					result.message = f"Version {version} of distribution {distro} is supported until {eol}."
+				elif 0 >= diff >= -90:
+					result.check_status = CheckStatus.WARNING
+					result.message = f"Version {version} of distribution {distro} is supported until {eol}."
+				else:
+					result.check_status = CheckStatus.ERROR
+					result.message = f"Support of version {version} of distribution {distro} ended on {eol}"
+					result.upgrade_issue = __version__
+			else:
+				result.check_status = CheckStatus.ERROR
+				result.message = f"Version {version} of distribution {distro} is not supported."
+				result.upgrade_issue = __version__
+
+		else:
+			result.check_status = CheckStatus.ERROR
+			result.message = f"Linux distribution {distro} is not supported."
+			result.upgrade_issue = __version__
+
+	return result
+
+
 def check_opsi_config() -> CheckResult:  # pylint: disable=unused-argument
 	result = CheckResult(
 		check_id="opsi_config",
@@ -817,46 +857,6 @@
 				continue
 		if count > 0:
 			result.message = f"{count} issues found in the opsi configuration."
-=======
-def check_distro_eol() -> CheckResult:
-	result = CheckResult(
-		check_id="linux_distro_eol",
-		check_name="Operating System End Of Life",
-		check_description="""
-			Check Operating System end-of-life date.
-			'End-of-life' or EOL is a term used by software vendors indicating that it is ending or
-			limiting it's support on the product and/or version to shift focus on their newer products and/or version.
-		""",
-	)
-	with exc_to_result(result):
-
-		distro = linux_distro_id()
-		version = linux_distro_version_id()
-		if version_info := LINUX_DISTRO_EOL.get(distro):
-			if eol := version_info.get(version):
-				today = date.today()
-				diff = (today - eol).days
-				if diff < -90:
-					result.check_status = CheckStatus.OK
-					result.message = f"Version {version} of distribution {distro} is supported until {eol}."
-				elif 0 >= diff >= -90:
-					result.check_status = CheckStatus.WARNING
-					result.message = f"Version {version} of distribution {distro} is supported until {eol}."
-				else:
-					result.check_status = CheckStatus.ERROR
-					result.message = f"Support of version {version} of distribution {distro} ended on {eol}"
-					result.upgrade_issue = __version__
-			else:
-				result.check_status = CheckStatus.ERROR
-				result.message = f"Version {version} of distribution {distro} is not supported."
-				result.upgrade_issue = __version__
-
-		else:
-			result.check_status = CheckStatus.ERROR
-			result.message = f"Linux distribution {distro} is not supported."
-			result.upgrade_issue = __version__
-
->>>>>>> a1037264
 	return result
 
 
