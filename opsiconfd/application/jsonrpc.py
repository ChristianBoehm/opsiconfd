# -*- coding: utf-8 -*-

# opsiconfd is part of the desktop management solution opsi http://www.opsi.org
# Copyright (c) 2020-2021 uib GmbH <info@uib.de>
# All rights reserved.
# License: AGPL-3.0
"""
jsonrpc
"""

import asyncio
import tempfile
import time
import traceback
import urllib.parse
import warnings
from datetime import datetime
from os import makedirs
from time import perf_counter
from typing import Any, AsyncGenerator, Dict, List, Optional, Union

import msgpack  # type: ignore[import]
import orjson
from fastapi import APIRouter, FastAPI, HTTPException
from fastapi.requests import Request
from fastapi.responses import Response
from OPSI.Backend.Manager.AccessControl import UserStore  # type: ignore[import]
from opsicommon.messagebus import (  # type: ignore[import]
	JSONRPCRequestMessage,
	JSONRPCResponseMessage,
	Message,
)
from opsicommon.utils import deserialize, serialize  # type: ignore[import]
from starlette.concurrency import run_in_threadpool

from opsiconfd.messagebus import get_messagebus_user_id_for_service_worker

from .. import contextvar_user_store
from ..backend import (
	BackendManager,
	OpsiconfdBackend,
	async_backend_call,
	get_backend,
	get_backend_interface,
	get_client_backend,
	get_user_store,
)
from ..config import RPC_DEBUG_DIR, config
from ..logging import logger
from ..messagebus.redis import ConsumerGroupMessageReader, send_message
from ..statistics import GrafanaPanelConfig, Metric, metrics_registry
from ..utils import (
	async_redis_client,
	compress_data,
	decode_redis_result,
	decompress_data,
)
from ..worker import Worker

# time in seconds
EXPIRE = 24 * 3600
EXPIRE_UPTODATE = 24 * 3600
COMPRESS_MIN_SIZE = 10000

PRODUCT_METHODS = (
	"createProduct",
	"createNetBootProduct",
	"createLocalBootProduct",
	"createProductDependency",
	"deleteProductDependency",
	"product_delete",
	"product_deleteObjects",
	"product_createObjects",
	"product_insertObject",
	"product_updateObject",
	"product_updateObjects",
	"productDependency_create",
	"productDependency_createObjects",
	"productDependency_delete",
	"productDependency_deleteObjects",
	"productOnDepot_delete",
	"productOnDepot_create",
	"productOnDepot_deleteObjects",
	"productOnDepot_createObjects",
	"productOnDepot_insertObject",
	"productOnDepot_updateObject",
	"productOnDepot_updateObjects",
)

jsonrpc_router = APIRouter()

metrics_registry.register(
	Metric(
		id="worker:sum_jsonrpc_number",
		name="Average RPCs processed by worker {worker_num} on {node_name}",
		vars=["node_name", "worker_num"],
		retention=24 * 3600 * 1000,
		aggregation="sum",
		zero_if_missing="continuous",
		time_related=True,
		subject="worker",
		grafana_config=GrafanaPanelConfig(title="JSONRPCs/s", units=["short"], decimals=0, stack=True, yaxis_min=0),
		downsampling=[
			["minute", 24 * 3600 * 1000, "avg"],
			["hour", 60 * 24 * 3600 * 1000, "avg"],
			["day", 4 * 365 * 24 * 3600 * 1000, "avg"],
		],
	),
	Metric(
		id="worker:avg_jsonrpc_duration",
		name="Average duration of RPCs processed by worker {worker_num} on {node_name}",
		vars=["node_name", "worker_num"],
		retention=24 * 3600 * 1000,
		aggregation="avg",
		zero_if_missing="one",
		subject="worker",
		server_timing_header_factor=1000,
		grafana_config=GrafanaPanelConfig(type="heatmap", title="JSONRPC duration", units=["s"], decimals=0),
		downsampling=[
			["minute", 24 * 3600 * 1000, "avg"],
			["hour", 60 * 24 * 3600 * 1000, "avg"],
			["day", 4 * 365 * 24 * 3600 * 1000, "avg"],
		],
	),
)


def jsonrpc_setup(app: FastAPI) -> None:
	app.include_router(jsonrpc_router, prefix="/rpc")


async def get_sort_algorithm(algorithm: str = None) -> str:
	if algorithm in ("algorithm1", "algorithm2"):
		return algorithm
	algorithm = "algorithm1"
	result = await async_backend_call("config_getObjects", id="product_sort_algorithm")
	if result and "algorithm2" in result[0].getDefaultValues():
		algorithm = "algorithm2"
	return algorithm


async def store_product_ordering(result: Dict[str, Any], depot_id: str, sort_algorithm: str | None = None) -> None:
	try:
		sort_algorithm = await get_sort_algorithm(sort_algorithm)
		redis = await async_redis_client()
		async with redis.pipeline() as pipe:
			sort_algorithm_key = f"opsiconfd:jsonrpccache:{depot_id}:products:{sort_algorithm}"
			products_key = f"opsiconfd:jsonrpccache:{depot_id}:products"
			pipe.unlink(products_key)
			pipe.unlink(sort_algorithm_key)
			for val in result.get("not_sorted", []):
				pipe.zadd(products_key, {val: 1})
			pipe.expire(products_key, EXPIRE)
			for idx, val in enumerate(result.get("sorted", [])):
				pipe.zadd(sort_algorithm_key, {val: idx})
			pipe.expire(sort_algorithm_key, EXPIRE)
			now = datetime.utcnow().strftime("%Y-%m-%dT%H:%M:%SZ")
			pipe.set(f"opsiconfd:jsonrpccache:{depot_id}:products:uptodate", now)
			pipe.set(f"opsiconfd:jsonrpccache:{depot_id}:products:{sort_algorithm}:uptodate", now)
			pipe.expire(f"opsiconfd:jsonrpccache:{depot_id}:products:uptodate", EXPIRE_UPTODATE)
			pipe.expire(f"opsiconfd:jsonrpccache:{depot_id}:products:{sort_algorithm}:uptodate", EXPIRE_UPTODATE)
			pipe.sadd("opsiconfd:jsonrpccache:depots", depot_id)
			await pipe.execute()
	except Exception as err:  # pylint: disable=broad-except
		logger.error(
			"Failed to store product ordering cache depot_id=%s, sort_algorithm=%s: %s", depot_id, sort_algorithm, err, exc_info=True
		)


async def set_jsonrpc_cache_outdated(params: List[Any]) -> None:
	redis = await async_redis_client()
	saved_depots = decode_redis_result(await redis.smembers("opsiconfd:jsonrpccache:depots"))
	str_params = str(params)
	depots = [depot for depot in saved_depots if str_params.find(depot) != -1]
	if len(depots) == 0:
		depots = saved_depots

	async with redis.pipeline() as pipe:
		for depot_id in depots:
			pipe.delete(f"opsiconfd:jsonrpccache:{depot_id}:products:uptodate")
			pipe.delete(f"opsiconfd:jsonrpccache:{depot_id}:products:algorithm1:uptodate")
			pipe.delete(f"opsiconfd:jsonrpccache:{depot_id}:products:algorithm2:uptodate")
		await pipe.execute()


async def remove_depot_from_jsonrpc_cache(depot_id: str) -> None:
	redis = await async_redis_client()
	async with redis.pipeline() as pipe:
		pipe.delete(f"opsiconfd:jsonrpccache:{depot_id}:products")
		pipe.delete(f"opsiconfd:jsonrpccache:{depot_id}:products:uptodate")
		pipe.delete(f"opsiconfd:jsonrpccache:{depot_id}:products:algorithm1")
		pipe.delete(f"opsiconfd:jsonrpccache:{depot_id}:products:algorithm1:uptodate")
		pipe.delete(f"opsiconfd:jsonrpccache:{depot_id}:products:algorithm2")
		pipe.delete(f"opsiconfd:jsonrpccache:{depot_id}:products:algorithm2:uptodate")
		pipe.srem("opsiconfd:jsonrpccache:depots", depot_id)
		await pipe.execute()


def get_compression(content_encoding: str) -> Optional[str]:
	if not content_encoding:
		return None
	content_encoding = content_encoding.lower()
	if "lz4" in content_encoding:
		return "lz4"
	if "deflate" in content_encoding:
		return "deflate"
	if "gzip" in content_encoding:
		return "gzip"
	raise ValueError(f"Unhandled Content-Encoding {content_encoding!r}")


def get_request_compression(request: Request) -> Optional[str]:
	content_encoding = request.headers.get("content-encoding", "")
	logger.debug("Content-Encoding: %r", content_encoding)
	return get_compression(content_encoding)


def get_response_compression(request: Request) -> Optional[str]:
	content_encoding = request.headers.get("accept-encoding", "")
	logger.debug("Accept-Encoding: %r", content_encoding)
	return get_compression(content_encoding)


def get_request_serialization(request: Request) -> Optional[str]:
	content_type = request.headers.get("content-type")
	logger.debug("Content-Type: %r", content_type)
	if content_type:
		content_type = content_type.lower()
		if "msgpack" in content_type:
			return "msgpack"
		if "json" in content_type:
			return "json"
	return None


def get_response_serialization(request: Request) -> Optional[str]:
	accept = request.headers.get("accept")
	logger.debug("Accept: %r", accept)
	if accept:
		accept = accept.lower()
		if "msgpack" in accept:
			return "msgpack"
		if "json" in accept:
			return "json"
	return None


def deserialize_data(data: Union[bytes, str], serialization: str) -> Any:
	deserialize_start = time.perf_counter()
	if serialization == "msgpack":
		result = msgpack.loads(data)
	elif serialization == "json":
		if isinstance(data, bytes):
			# workaround for "JSONDecodeError: str is not valid UTF-8: surrogates not allowed".
			# opsi-script produces invalid UTF-8.
			# Therefore we do not pass bytes to orjson.loads but
			# decoding with "replace" first and passing unicode to orjson.loads.
			# See orjson documentation for details.
			data = data.decode("utf-8", "replace")
		result = orjson.loads(data)  # pylint: disable=no-member
	else:
		raise ValueError(f"Unhandled serialization {serialization!r}")
	deserialize_end = time.perf_counter()
	logger.debug(
		"%s deserialization time: %0.2fms",
		serialization,
		1000 * (deserialize_end - deserialize_start),
	)
	return result


def serialize_data(data: Any, serialization: str) -> bytes:
	if serialization == "msgpack":
		return msgpack.dumps(data)
	if serialization == "json":
		return orjson.dumps(data)  # pylint: disable=no-member
	raise ValueError(f"Unhandled serialization {serialization!r}")


async def load_from_cache(rpc: Any, backend: Union[OpsiconfdBackend, BackendManager]) -> Optional[Any]:
	if rpc["method"] in PRODUCT_METHODS:
		await set_jsonrpc_cache_outdated(rpc["params"])
		return None
	if rpc["method"] in ("deleteDepot", "host_delete"):
		await remove_depot_from_jsonrpc_cache(rpc["params"][0])
		return None
	if rpc["method"] == "getProductOrdering":
		depot = rpc["params"][0]
		cache_outdated = backend.config_getIdents(id=f"opsiconfd.{depot}.product.cache.outdated")  # type: ignore[union-attr]  # pylint: disable=no-member
		algorithm = await get_sort_algorithm(rpc["params"])
		redis = await async_redis_client()
		if cache_outdated:
			get_backend().config_delete(id=f"opsiconfd.{depot}.product.cache.outdated")  # pylint: disable=no-member
			async with redis.pipeline() as pipe:
				pipe.unlink(f"opsiconfd:jsonrpccache:{depot}:products:uptodate")
				pipe.unlink(f"opsiconfd:jsonrpccache:{depot}:products:algorithm1:uptodate")
				pipe.unlink(f"opsiconfd:jsonrpccache:{depot}:products:algorithm2:uptodate")
				await pipe.execute()
			return None

		async with redis.pipeline() as pipe:
			pipe.get(f"opsiconfd:jsonrpccache:{depot}:products:uptodate")
			pipe.get(f"opsiconfd:jsonrpccache:{depot}:products:{algorithm}:uptodate")
			pipe_results = await pipe.execute()
		products_uptodate, sorted_uptodate = pipe_results
		if not products_uptodate or not sorted_uptodate:
			return None

		depot_id = rpc["params"][0]
		algorithm = await get_sort_algorithm(rpc["params"])
		redis = await async_redis_client()
		async with redis.pipeline() as pipe:
			pipe.zrange(f"opsiconfd:jsonrpccache:{depot_id}:products", 0, -1)
			pipe.zrange(f"opsiconfd:jsonrpccache:{depot_id}:products:{algorithm}", 0, -1)
			pipe.expire(f"opsiconfd:jsonrpccache:{depot_id}:products", EXPIRE)
			pipe.expire(f"opsiconfd:jsonrpccache:{depot_id}:products:{algorithm}", EXPIRE)
			pipe_results = await pipe.execute()
		products = pipe_results[0]
		products_ordered = pipe_results[1]
		return {"not_sorted": decode_redis_result(products), "sorted": decode_redis_result(products_ordered)}
	return None


async def store_in_cache(rpc: Any, result: Dict[str, Any]) -> None:
	if rpc["method"] == "getProductOrdering":
		if 1 <= len(rpc["params"]) <= 2 and len(result["result"].get("sorted", [])) > 0:
			logger.debug("Storing product ordering in cache")
			await store_product_ordering(result["result"], *rpc["params"])


async def store_rpc_info(rpc: Any, result: Dict[str, Any], duration: float, date: datetime, client_info: str) -> None:
	is_error = bool(result.get("error"))
	worker = Worker()
	metrics_collector = worker.metrics_collector
	if metrics_collector and not is_error:
		asyncio.get_running_loop().create_task(
			metrics_collector.add_value(
				"worker:avg_jsonrpc_duration", duration, {"node_name": config.node_name, "worker_num": worker.worker_num}
			)
		)

	redis = await async_redis_client()
	rpc_num = await redis.incr("opsiconfd:stats:num_rpcs")

	num_params = 0
	if rpc.get("params"):
		num_params = 1
		if isinstance(rpc["params"], list):
			num_params = len(rpc["params"])

	num_results = 0
	if result.get("result"):
		num_results = 1
		if isinstance(result["result"], list):
			num_results = len(result["result"])

	data = {
		"rpc_num": rpc_num,
		"method": rpc.get("method"),
		"num_params": num_params,
		"date": date.strftime("%Y-%m-%dT%H:%M:%SZ"),
		"client": client_info,
		"error": is_error,
		"num_results": num_results,
		"duration": duration,
		"worker": worker.worker_num,
	}
	logger.notice(
		"JSONRPC request: method=%s, num_params=%d, duration=%0.4f, error=%s, num_results=%d",
		data["method"],
		data["num_params"],
		data["duration"],
		data["error"],
		data["num_results"],
	)

	max_rpcs = 9999
	async with redis.pipeline() as pipe:
		pipe.lpush("opsiconfd:stats:rpcs", msgpack.dumps(data))  # pylint: disable=c-extension-no-member
		pipe.ltrim("opsiconfd:stats:rpcs", 0, max_rpcs - 1)
		await pipe.execute()


def execute_rpc(client_info: str, rpc: Dict[str, Any], backend: Union[OpsiconfdBackend, BackendManager]) -> Any:
	method_name = rpc["method"]
	params = rpc["params"]
	method_interface = None
	for interface_method in get_backend_interface():
		if method_name == interface_method["name"]:
			method_interface = interface_method
			break
	if not method_interface:
		raise ValueError(f"Invalid method {method_name!r}")

	keywords = {}
	if method_interface["keywords"]:
		parameter_count = 0
		if method_interface["args"]:
			parameter_count += len(method_interface["args"])
		if method_interface["varargs"]:
			parameter_count += len(method_interface["varargs"])

		if len(params) >= parameter_count:
			# params needs to be a copy, leave rpc["params"] unchanged
			kwargs = params[-1]
			params = params[:-1]
			if not isinstance(kwargs, dict):
				raise TypeError(f"kwargs param is not a dict: {type(kwargs)}")
			keywords = {str(key): deserialize(value) for key, value in kwargs.items()}
	params = deserialize(params)

	if method_name in OpsiconfdBackend().method_names:
		method = getattr(OpsiconfdBackend(), method_name)
	else:
		method = getattr(backend, method_name)

	if getattr(method, "deprecated", False):
		warnings.warn(
			f"Client {client_info} is calling deprecated method {method_name!r}",
			DeprecationWarning
		)

	return serialize(method(*params, **keywords))


def write_error_log(client_info: str, exception: Exception, rpc: Dict[str, Any] = None) -> None:
	now = int(time.time() * 1_000_000)
	makedirs(RPC_DEBUG_DIR, exist_ok=True)
	method = None
	params = None
	if rpc:
		method = rpc.get("method")
		params = rpc.get("params")
	msg = {
		"client": client_info,
		"description": f"Processing request from {client_info} for method {method!r}",
		"method": method,
		"params": params,
		"error": str(exception),
	}
	with tempfile.NamedTemporaryFile(
		delete=False, dir=RPC_DEBUG_DIR, prefix=f"{client_info}-{now}-", suffix=".log"
	) as log_file:
		logger.notice("Writing rpc error log to: %s", log_file.name)
		log_file.write(orjson.dumps(msg))  # pylint: disable=no-member


async def process_rpc_error(client_info: str, exception: Exception, rpc: Dict[str, Any] = None) -> Any:
	if config.debug_options and "rpc-error-log" in config.debug_options:
		try:
			await run_in_threadpool(write_error_log, client_info, exception, rpc)
		except Exception as write_err:  # pylint: disable=broad-except
			logger.warning(write_err, exc_info=True)

	_id = rpc.get("id") if rpc else None
	message = str(exception)
	_class = exception.__class__.__name__
	details = None
	try:
		user_store = get_user_store()
		if user_store and user_store.isAdmin:
			details = str(traceback.format_exc())
	except Exception as sess_err:  # pylint: disable=broad-except
		logger.warning(sess_err, exc_info=True)

	if rpc and rpc.get("jsonrpc") == "2.0":
		return {
			"jsonrpc": "2.0",
			"id": _id,
			"error": {
				"code": 0,  # TODO
				"message": message,
				"data": {"class": _class, "details": details}
			}
		}

	return {
		"id": 0 if _id is None else _id,
		"result": None,
		"error": {
			"message": message,
			"class": _class,
			"details": details
		}
	}


async def process_rpc(client_info: str, rpc: Dict[str, Any]) -> Dict[str, Any]:
	if "id" not in rpc:
		rpc["id"] = 0
	if "params" not in rpc:
		rpc["params"] = []
	if "method" not in rpc:
		raise ValueError("Key 'method' missing in rpc")

	if rpc["method"] in OpsiconfdBackend().method_names:
		backend = OpsiconfdBackend()
	else:
		backend = get_client_backend()

	logger.debug("Method '%s', params (short): %.250s", rpc["method"], rpc["params"])
	logger.trace("Method '%s', params (full): %s", rpc["method"], rpc["params"])

	result = await load_from_cache(rpc, backend)
	if result is None:
		result = await run_in_threadpool(execute_rpc, client_info, rpc, backend)

	if rpc.get("jsonrpc") == "2.0":
		return {"jsonrpc": "2.0", "id": rpc["id"], "result": result}

	return {"id": rpc["id"], "result": result, "error": None}


async def process_rpcs(client_info: str, *rpcs: Dict[str, Any]) -> AsyncGenerator[Dict[str, Any], None]:
	worker = Worker()
	metrics_collector = worker.metrics_collector
	if metrics_collector:
		asyncio.get_running_loop().create_task(
			metrics_collector.add_value(
				"worker:sum_jsonrpc_number", len(rpcs), {"node_name": config.node_name, "worker_num": worker.worker_num}
			)
		)

	for rpc in rpcs:
		date = datetime.utcnow()
		start = perf_counter()
		try:  # pylint: disable=loop-try-except-usage
			logger.debug("Processing request from %s for %s", client_info, rpc["method"])
			result = await process_rpc(client_info, rpc)
		except Exception as err:  # pylint: disable=broad-except
			logger.error(err, exc_info=True)
			result = await process_rpc_error(client_info, err, rpc)

		duration = perf_counter() - start

		logger.trace(result)
		yield result

		if not result.get("error") and duration > config.jsonrpc_time_to_cache:
			await store_in_cache(rpc, result)

		await store_rpc_info(rpc, result, duration, date, client_info)


# Some clients are using /rpc/rpc
@jsonrpc_router.get("")
@jsonrpc_router.post("")
@jsonrpc_router.get("{any:path}")
@jsonrpc_router.post("{any:path}")
async def process_request(request: Request, response: Response) -> Response:  # pylint: disable=too-many-locals,too-many-branches,too-many-statements
	request_compression = None
	request_serialization = None
	response_compression = None
	response_serialization = None
	client_info = ""
	try:
		request_serialization = get_request_serialization(request)
		if request_serialization:
			# Always using same response serialization as request serialization
			response_serialization = request_serialization
		else:
			logger.debug("Unhandled request serialization %r, using json", request_serialization)
			request_serialization = "json"
			response_serialization = get_response_serialization(request)
			if not response_serialization:
				logger.debug("test_compression response serialization %r, using json", response_serialization)
				response_serialization = "json"

		response_compression = get_response_compression(request)
		request_compression = get_request_compression(request)

		request_data: Union[bytes, str] = await request.body()
		if request_data:
			if request_compression:
				if not isinstance(request_data, bytes):
<<<<<<< HEAD
					raise ValueError("Invalid data")
=======
					raise ValueError("Request data must be bytes")
>>>>>>> 7d1ec044
				request_data = await run_in_threadpool(decompress_data, request_data, request_compression)
		else:
			request_data = urllib.parse.unquote(request.url.query)
		if not request_data:
			raise ValueError("Request data empty")

		rpcs = await run_in_threadpool(deserialize_data, request_data, request_serialization)
		logger.trace("rpcs: %s", rpcs)
		client_info = f"{request.scope['client'][0]}/{request.headers.get('user-agent', '')}"
		if isinstance(rpcs, list):
			coro = process_rpcs(client_info, *rpcs)
		else:
			coro = process_rpcs(client_info, rpcs)
		results = [result async for result in coro]
		response.status_code = 200
	except HTTPException as err:  # pylint: disable=broad-except
		logger.error(err)
		raise
	except Exception as err:  # pylint: disable=broad-except
		logger.error(err, exc_info=True)
		results = [await process_rpc_error(client_info, err)]  # pylint: disable=use-tuple-over-list
		response.status_code = 400

	response_serialization = response_serialization or "json"
	response.headers["content-type"] = f"application/{response_serialization}"
	data = await run_in_threadpool(serialize_data, results[0] if len(results) == 1 else results, response_serialization)

	data_len = len(data)
	if response_compression and data_len > COMPRESS_MIN_SIZE:
		response.headers["content-encoding"] = response_compression
		lz4_block_linked = True
		if request.headers.get("user-agent", "").startswith("opsi config editor"):
			# lz4-java - RuntimeException: Dependent block stream is unsupported (BLOCK_INDEPENDENCE must be set).
			lz4_block_linked = False
		data = await run_in_threadpool(compress_data, data, response_compression, 0, lz4_block_linked)

	content_length = len(data)
	response.headers["content-length"] = str(content_length)
	response.body = data
	logger.debug("Sending result (len: %d)", content_length)
	return response


async def _process_message(cgmr: ConsumerGroupMessageReader, redis_id: str, message: Message, context: Any) -> None:
	if not isinstance(message, JSONRPCRequestMessage):
		logger.error("Wrong message type: %s", type(message))
		# ACK Message
		asyncio.create_task(cgmr.ack_message(redis_id))
		return

	if context:
		user_store = UserStore()
		for key, val in deserialize(context).items():
			setattr(user_store, key, val)
		contextvar_user_store.set(user_store)

	client_info = message.sender
	rpc = {
		"jsonrpc": "2.0",
		"id": message.rpc_id,
		"method": message.method,
		"params": message.params
	}

	try:
		result = await anext(process_rpcs(client_info, rpc))
	except Exception as err:  # pylint: disable=broad-except
		logger.error(err, exc_info=True)
		result = await process_rpc_error(client_info, err)

	response_message = JSONRPCResponseMessage(  # pylint: disable=unexpected-keyword-arg,no-value-for-parameter
		sender=cgmr.consumer_name,
		channel=message.sender,
		rpc_id=result["id"],
		result=result.get("result"),
		error=result.get("error")
	)

	# asyncio.create_task(send_message(response_message))
	await send_message(response_message)
	# ACK Message
	# asyncio.create_task(cgmr.ack_message(redis_id))
	await cgmr.ack_message(redis_id)


async def _messagebus_jsonrpc_request_worker() -> None:
	worker = Worker()
	messagebus_worker_id = get_messagebus_user_id_for_service_worker(config.node_name, worker.worker_num)
	channel = "service:config:jsonrpc"

	cgmr = ConsumerGroupMessageReader(channel=channel, consumer_group=channel, consumer_name=messagebus_worker_id)
	async for redis_id, message, context in cgmr.get_messages():
		try:
			await _process_message(cgmr, redis_id, message, context)
		except Exception as err:  # pylint: disable=broad-except
			logger.error(err, exc_info=True)


async def messagebus_jsonrpc_request_worker() -> None:
	try:
		await _messagebus_jsonrpc_request_worker()
	except StopAsyncIteration:
		pass
	except Exception as err:  # pylint: disable=broad-except
		logger.error(err, exc_info=True)<|MERGE_RESOLUTION|>--- conflicted
+++ resolved
@@ -573,11 +573,7 @@
 		if request_data:
 			if request_compression:
 				if not isinstance(request_data, bytes):
-<<<<<<< HEAD
-					raise ValueError("Invalid data")
-=======
 					raise ValueError("Request data must be bytes")
->>>>>>> 7d1ec044
 				request_data = await run_in_threadpool(decompress_data, request_data, request_compression)
 		else:
 			request_data = urllib.parse.unquote(request.url.query)
