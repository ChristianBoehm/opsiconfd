# -*- coding: utf-8 -*-

# opsiconfd is part of the desktop management solution opsi http://www.opsi.org
# Copyright (c) 2020-2021 uib GmbH <info@uib.de>
# All rights reserved.
# License: AGPL-3.0
"""
jsonrpc
"""

import asyncio
import tempfile
import time
import traceback
import urllib.parse
import warnings
from datetime import datetime
from functools import lru_cache
from os import makedirs
from typing import Any, AsyncGenerator, Dict, List, Optional, Type

import msgspec
from fastapi import APIRouter, FastAPI, HTTPException
from fastapi.requests import Request
from fastapi.responses import Response
from opsicommon.messagebus import (  # type: ignore[import]
	JSONRPCRequestMessage,
	JSONRPCResponseMessage,
	Message,
)
from opsicommon.objects import OBJECT_CLASSES, BaseObject  # type: ignore[import]
from starlette.concurrency import run_in_threadpool

<<<<<<< HEAD
from opsiconfd import contextvar_client_session, server_timing
from opsiconfd.backend import get_protected_backend, get_unprotected_backend
from opsiconfd.messagebus import get_messagebus_user_id_for_service_worker
from opsiconfd.session import OPSISession

=======
from opsiconfd.backend import (
	BackendManager,
	async_backend_call,
	get_backend,
	get_client_backend,
	get_user_store,
)
from opsiconfd.backend.interface import OpsiconfdBackend, get_backend_interface
from opsiconfd.messagebus import get_messagebus_user_id_for_service_worker

from .. import contextvar_user_store
>>>>>>> 8790a1a0
from ..config import RPC_DEBUG_DIR, config
from ..logging import logger
from ..messagebus.redis import ConsumerGroupMessageReader, send_message
from ..utils import (
	async_redis_client,
	compress_data,
	decode_redis_result,
	decompress_data,
	redis_client,
)
from ..worker import Worker

# time in seconds
EXPIRE = 24 * 3600
EXPIRE_UPTODATE = 24 * 3600
COMPRESS_MIN_SIZE = 10000

PRODUCT_METHODS = (
	"createProduct",
	"createNetBootProduct",
	"createLocalBootProduct",
	"createProductDependency",
	"deleteProductDependency",
	"product_delete",
	"product_deleteObjects",
	"product_createObjects",
	"product_insertObject",
	"product_updateObject",
	"product_updateObjects",
	"productDependency_create",
	"productDependency_createObjects",
	"productDependency_delete",
	"productDependency_deleteObjects",
	"productOnDepot_delete",
	"productOnDepot_create",
	"productOnDepot_deleteObjects",
	"productOnDepot_createObjects",
	"productOnDepot_insertObject",
	"productOnDepot_updateObject",
	"productOnDepot_updateObjects",
)

jsonrpc_router = APIRouter()
jsonrpc_message_reader = None  # pylint: disable=invalid-name


def jsonrpc_setup(app: FastAPI) -> None:
	app.include_router(jsonrpc_router, prefix="/rpc")


async def async_jsonrpc_startup() -> None:
	asyncio.create_task(messagebus_jsonrpc_request_worker())


async def async_jsonrpc_shutdown() -> None:
	if jsonrpc_message_reader:
		jsonrpc_message_reader.stop()


async def get_sort_algorithm(algorithm: str = None) -> str:
	if algorithm in ("algorithm1", "algorithm2"):
		return algorithm
	algorithm = "algorithm1"
	result = await get_unprotected_backend().async_call("config_getObjects", id="product_sort_algorithm")
	if result and "algorithm2" in result[0].getDefaultValues():
		algorithm = "algorithm2"
	return algorithm


async def store_product_ordering(result: Dict[str, Any], depot_id: str, sort_algorithm: str | None = None) -> None:
	try:
		sort_algorithm = await get_sort_algorithm(sort_algorithm)
		redis = await async_redis_client()
		async with redis.pipeline() as pipe:
			sort_algorithm_key = f"opsiconfd:jsonrpccache:{depot_id}:products:{sort_algorithm}"
			products_key = f"opsiconfd:jsonrpccache:{depot_id}:products"
			pipe.unlink(products_key)
			pipe.unlink(sort_algorithm_key)
			for val in result.get("not_sorted", []):
				pipe.zadd(products_key, {val: 1})
			pipe.expire(products_key, EXPIRE)
			for idx, val in enumerate(result.get("sorted", [])):
				pipe.zadd(sort_algorithm_key, {val: idx})
			pipe.expire(sort_algorithm_key, EXPIRE)
			now = datetime.utcnow().strftime("%Y-%m-%dT%H:%M:%SZ")
			pipe.set(f"opsiconfd:jsonrpccache:{depot_id}:products:uptodate", now)
			pipe.set(f"opsiconfd:jsonrpccache:{depot_id}:products:{sort_algorithm}:uptodate", now)
			pipe.expire(f"opsiconfd:jsonrpccache:{depot_id}:products:uptodate", EXPIRE_UPTODATE)
			pipe.expire(f"opsiconfd:jsonrpccache:{depot_id}:products:{sort_algorithm}:uptodate", EXPIRE_UPTODATE)
			pipe.sadd("opsiconfd:jsonrpccache:depots", depot_id)
			await pipe.execute()
	except Exception as err:  # pylint: disable=broad-except
		logger.error(
			"Failed to store product ordering cache depot_id=%s, sort_algorithm=%s: %s", depot_id, sort_algorithm, err, exc_info=True
		)


async def set_jsonrpc_cache_outdated(params: List[Any]) -> None:
	redis = await async_redis_client()
	saved_depots = decode_redis_result(await redis.smembers("opsiconfd:jsonrpccache:depots"))
	str_params = str(params)
	depots = [depot for depot in saved_depots if str_params.find(depot) != -1]
	if len(depots) == 0:
		depots = saved_depots

	async with redis.pipeline() as pipe:
		for depot_id in depots:
			pipe.delete(f"opsiconfd:jsonrpccache:{depot_id}:products:uptodate")
			pipe.delete(f"opsiconfd:jsonrpccache:{depot_id}:products:algorithm1:uptodate")
			pipe.delete(f"opsiconfd:jsonrpccache:{depot_id}:products:algorithm2:uptodate")
		await pipe.execute()


async def remove_depot_from_jsonrpc_cache(depot_id: str) -> None:
	redis = await async_redis_client()
	async with redis.pipeline() as pipe:
		pipe.delete(f"opsiconfd:jsonrpccache:{depot_id}:products")
		pipe.delete(f"opsiconfd:jsonrpccache:{depot_id}:products:uptodate")
		pipe.delete(f"opsiconfd:jsonrpccache:{depot_id}:products:algorithm1")
		pipe.delete(f"opsiconfd:jsonrpccache:{depot_id}:products:algorithm1:uptodate")
		pipe.delete(f"opsiconfd:jsonrpccache:{depot_id}:products:algorithm2")
		pipe.delete(f"opsiconfd:jsonrpccache:{depot_id}:products:algorithm2:uptodate")
		pipe.srem("opsiconfd:jsonrpccache:depots", depot_id)
		await pipe.execute()


def get_compression(content_encoding: str) -> Optional[str]:
	if not content_encoding:
		return None
	content_encoding = content_encoding.lower()
	if content_encoding == "identity":
		return None
	if "lz4" in content_encoding:
		return "lz4"
	if "deflate" in content_encoding:
		return "deflate"
	if "gzip" in content_encoding:
		return "gzip"
	raise ValueError(f"Unhandled Content-Encoding {content_encoding!r}")


def get_request_compression(request: Request) -> Optional[str]:
	content_encoding = request.headers.get("content-encoding", "")
	logger.debug("Content-Encoding: %r", content_encoding)
	return get_compression(content_encoding)


def get_response_compression(request: Request) -> Optional[str]:
	content_encoding = request.headers.get("accept-encoding", "")
	logger.debug("Accept-Encoding: %r", content_encoding)
	return get_compression(content_encoding)


def get_request_serialization(request: Request) -> Optional[str]:
	content_type = request.headers.get("content-type")
	logger.debug("Content-Type: %r", content_type)
	if content_type:
		content_type = content_type.lower()
		if "msgpack" in content_type:
			return "msgpack"
		if "json" in content_type:
			return "json"
	return None


def get_response_serialization(request: Request) -> Optional[str]:
	accept = request.headers.get("accept")
	logger.debug("Accept: %r", accept)
	if accept:
		accept = accept.lower()
		if "msgpack" in accept:
			return "msgpack"
		if "json" in accept:
			return "json"
	return None


msgpack_decoder = msgspec.msgpack.Decoder()
json_decoder = msgspec.json.Decoder()


def deserialize_data(data: bytes, serialization: str) -> Any:
	if serialization == "msgpack":
		return msgpack_decoder.decode(data)
	if serialization == "json":
		return json_decoder.decode(data)
	raise ValueError(f"Unhandled serialization {serialization!r}")


msgpack_encoder = msgspec.msgpack.Encoder()
json_encoder = msgspec.json.Encoder()


def serialize_data(data: Any, serialization: str) -> bytes:
	if serialization == "msgpack":
		return msgpack_encoder.encode(data)
	if serialization == "json":
		return json_encoder.encode(data)  # pylint: disable=no-member
	raise ValueError(f"Unhandled serialization {serialization!r}")


async def load_from_cache(rpc: Any) -> Optional[Any]:
	if rpc["method"] in PRODUCT_METHODS:
		await set_jsonrpc_cache_outdated(rpc["params"])
		return None
	if rpc["method"] in ("deleteDepot", "host_delete"):
		await remove_depot_from_jsonrpc_cache(rpc["params"][0])
		return None
	if rpc["method"] == "getProductOrdering":
		depot = rpc["params"][0]
		backend = get_unprotected_backend()
		cache_outdated = backend.config_getIdents(id=f"opsiconfd.{depot}.product.cache.outdated")  # type: ignore[union-attr]  # pylint: disable=no-member
		algorithm = await get_sort_algorithm(rpc["params"])
		redis = await async_redis_client()
		if cache_outdated:
			backend.config_delete(id=f"opsiconfd.{depot}.product.cache.outdated")  # pylint: disable=no-member
			async with redis.pipeline() as pipe:
				pipe.unlink(f"opsiconfd:jsonrpccache:{depot}:products:uptodate")
				pipe.unlink(f"opsiconfd:jsonrpccache:{depot}:products:algorithm1:uptodate")
				pipe.unlink(f"opsiconfd:jsonrpccache:{depot}:products:algorithm2:uptodate")
				await pipe.execute()
			return None

		async with redis.pipeline() as pipe:
			pipe.get(f"opsiconfd:jsonrpccache:{depot}:products:uptodate")
			pipe.get(f"opsiconfd:jsonrpccache:{depot}:products:{algorithm}:uptodate")
			pipe_results = await pipe.execute()
		products_uptodate, sorted_uptodate = pipe_results
		if not products_uptodate or not sorted_uptodate:
			return None

		depot_id = rpc["params"][0]
		algorithm = await get_sort_algorithm(rpc["params"])
		redis = await async_redis_client()
		async with redis.pipeline() as pipe:
			pipe.zrange(f"opsiconfd:jsonrpccache:{depot_id}:products", 0, -1)
			pipe.zrange(f"opsiconfd:jsonrpccache:{depot_id}:products:{algorithm}", 0, -1)
			pipe.expire(f"opsiconfd:jsonrpccache:{depot_id}:products", EXPIRE)
			pipe.expire(f"opsiconfd:jsonrpccache:{depot_id}:products:{algorithm}", EXPIRE)
			pipe_results = await pipe.execute()
		products = pipe_results[0]
		products_ordered = pipe_results[1]
		return {"not_sorted": decode_redis_result(products), "sorted": decode_redis_result(products_ordered)}
	return None


async def store_in_cache(rpc: Any, result: Dict[str, Any]) -> None:
	if rpc["method"] == "getProductOrdering":
		if 1 <= len(rpc["params"]) <= 2 and len(result["result"].get("sorted", [])) > 0:
			logger.debug("Storing product ordering in cache")
			await store_product_ordering(result["result"], *rpc["params"])


async def store_rpc_info(rpc: Any, result: Dict[str, Any], duration: float, date: datetime, client_info: str) -> None:
	is_error = bool(result.get("error"))
	worker = Worker.get_instance()
	metrics_collector = worker.metrics_collector
	if metrics_collector and not is_error:
		await metrics_collector.add_value(
			"worker:avg_jsonrpc_duration", duration, {"node_name": config.node_name, "worker_num": worker.worker_num}
		)

	redis = await async_redis_client()
	rpc_num = await redis.incr("opsiconfd:stats:num_rpcs")

	num_params = 0
	if rpc.get("params"):
		num_params = 1
		if isinstance(rpc["params"], list):
			num_params = len(rpc["params"])

	num_results = 0
	if result.get("result"):
		num_results = 1
		if isinstance(result["result"], list):
			num_results = len(result["result"])

	data = {
		"rpc_num": rpc_num,
		"method": rpc.get("method"),
		"num_params": num_params,
		"date": date.strftime("%Y-%m-%dT%H:%M:%SZ"),
		"client": client_info,
		"error": is_error,
		"num_results": num_results,
		"duration": duration,
		"worker": worker.worker_num,
	}
	logger.notice(
		"JSONRPC request: method=%s, num_params=%d, duration=%0.0fms, error=%s, num_results=%d, worker=%d",
		data["method"],
		data["num_params"],
		data["duration"] * 1000,
		data["error"],
		data["num_results"],
		worker.worker_num
	)

	max_rpcs = 9999
	async with redis.pipeline() as pipe:
		pipe.lpush("opsiconfd:stats:rpcs", msgspec.msgpack.encode(data))  # pylint: disable=c-extension-no-member
		pipe.ltrim("opsiconfd:stats:rpcs", 0, max_rpcs - 1)
		await pipe.execute()


<<<<<<< HEAD
def execute_rpc(client_info: str, rpc: Dict[str, Any]) -> Any:
=======
def store_deprecated_call(method_name: str, client: str) -> None:
	with redis_client() as redis:
		with redis.pipeline() as pipe:
			pipe.sadd("opsiconfd:stats:rpcs:deprecated:methods", method_name)
			pipe.incr(f"opsiconfd:stats:rpcs:deprecated:{method_name}:count")
			pipe.sadd(f"opsiconfd:stats:rpcs:deprecated:{method_name}:clients", client[client.index("/") + 1 :])
			pipe.set(f"opsiconfd:stats:rpcs:deprecated:{method_name}:last_call", datetime.utcnow().strftime("%Y-%m-%dT%H:%M:%SZ"))
			pipe.execute()


def execute_rpc(client_info: str, rpc: Dict[str, Any], backend: Union[OpsiconfdBackend, BackendManager]) -> Any:
>>>>>>> 8790a1a0
	method_name = rpc["method"]
	params = rpc["params"]
	backend = get_protected_backend()

	method_interface = backend.get_method_interface(method_name)
	if not method_interface:
		logger.warning("Invalid method %r", method_name)
		raise ValueError(f"Invalid method {method_name!r}")

	with server_timing("deserialize_objects"):
		keywords = {}
		if method_interface["keywords"]:
			parameter_count = 0
			if method_interface["args"]:
				parameter_count += len(method_interface["args"])
			if method_interface["varargs"]:
				parameter_count += len(method_interface["varargs"])

			if len(params) >= parameter_count:
				# params needs to be a copy, leave rpc["params"] unchanged
				kwargs = params[-1]
				params = params[:-1]
				if not isinstance(kwargs, dict):
					raise TypeError(f"kwargs param is not a dict: {type(kwargs)}")
				keywords = {str(key): deserialize(value) for key, value in kwargs.items()}
		params = deserialize(params)

	method = getattr(backend, method_name)

	if getattr(method, "deprecated", False):
		warnings.warn(
			f"Client {client_info} is calling deprecated method {method_name!r}",
			DeprecationWarning
		)
		store_deprecated_call(method_name, client_info)

	with server_timing("method_execution"):
		result = method(*params, **keywords)

	with server_timing("serialize_objects"):
		return serialize(result)


def serialize(obj: Any, deep: bool = False) -> Any:
	# This is performance critical!
	if isinstance(obj, list):
		return [serialize(o, deep) for o in obj]
	if isinstance(obj, BaseObject):
		return obj.serialize()
	if not deep:
		return obj
	if isinstance(obj, dict):
		return {k: serialize(v, deep) for k, v in obj.items()}
	return obj


@lru_cache(maxsize=0)
def get_object_type(object_type: str) -> Type[BaseObject] | None:
	return OBJECT_CLASSES.get(object_type)


def deserialize(obj: Any, deep: bool = False) -> Any:  # pylint: disable=invalid-name
	# This is performance critical!
	if isinstance(obj, list):
		return [deserialize(o) for o in obj]
	if isinstance(obj, dict):
		try:
			obj_type = get_object_type(obj["type"])
			return obj_type.fromHash(obj)  # type: ignore[union-attr]
		except KeyError:
			pass
		except Exception as err:  # pylint: disable=broad-except
			logger.error(err, exc_info=True)
			raise ValueError(f"Failed to create object from dict {obj}: {err}") from err
	if not deep:
		return obj
	if isinstance(obj, dict):
		return {k: deserialize(v) for k, v in obj.items()}
	return obj


def write_error_log(client_info: str, exception: Exception, rpc: Dict[str, Any] = None) -> None:
	now = int(time.time() * 1_000_000)
	makedirs(RPC_DEBUG_DIR, exist_ok=True)
	method = None
	params = None
	if rpc:
		method = rpc.get("method")
		params = rpc.get("params")
	msg = {
		"client": client_info,
		"description": f"Processing request from {client_info} for method {method!r}",
		"method": method,
		"params": params,
		"error": str(exception),
	}
	prefix = f"{client_info}-{now}-".replace("/", "_").replace(".", "_")
	with tempfile.NamedTemporaryFile(
		delete=False, dir=RPC_DEBUG_DIR, prefix=prefix, suffix=".log"
	) as log_file:
		logger.notice("Writing rpc error log to: %s", log_file.name)
		log_file.write(msgspec.json.encode(msg))  # pylint: disable=no-member


async def process_rpc_error(client_info: str, exception: Exception, rpc: Dict[str, Any] = None) -> Any:
	if config.debug_options and "rpc-error-log" in config.debug_options:
		try:
			await run_in_threadpool(write_error_log, client_info, exception, rpc)
		except Exception as write_err:  # pylint: disable=broad-except
			logger.warning(write_err, exc_info=True)

	_id = rpc.get("id") if rpc else None
	message = str(exception)
	_class = exception.__class__.__name__
	details = None
	try:
		session = contextvar_client_session.get()
		if session and session.is_admin:
			details = str(traceback.format_exc())
	except Exception as sess_err:  # pylint: disable=broad-except
		logger.warning(sess_err, exc_info=True)

	if rpc and rpc.get("jsonrpc") == "2.0":
		return {
			"jsonrpc": "2.0",
			"id": _id,
			"error": {
				"code": 0,  # TODO
				"message": message,
				"data": {"class": _class, "details": details}
			}
		}

	return {
		"id": 0 if _id is None else _id,
		"result": None,
		"error": {
			"message": message,
			"class": _class,
			"details": details
		}
	}


async def process_rpc(client_info: str, rpc: Dict[str, Any]) -> Dict[str, Any]:
	if "id" not in rpc:
		rpc["id"] = 0
	if "params" not in rpc:
		rpc["params"] = []
	if "method" not in rpc:
		raise ValueError("Key 'method' missing in rpc")

	logger.debug("Method '%s', params (short): %.250s", rpc["method"], rpc["params"])
	logger.trace("Method '%s', params (full): %s", rpc["method"], rpc["params"])

	result = await load_from_cache(rpc)
	if result is None:
		result = await run_in_threadpool(execute_rpc, client_info, rpc)

	if rpc.get("jsonrpc") == "2.0":
		return {"jsonrpc": "2.0", "id": rpc["id"], "result": result}

	return {"id": rpc["id"], "result": result, "error": None}


async def process_rpcs(client_info: str, *rpcs: Dict[str, Any]) -> AsyncGenerator[Dict[str, Any], None]:
	worker = Worker.get_instance()
	metrics_collector = worker.metrics_collector
	if metrics_collector:
		asyncio.get_running_loop().create_task(
			metrics_collector.add_value(
				"worker:sum_jsonrpc_number", len(rpcs), {"node_name": config.node_name, "worker_num": worker.worker_num}
			)
		)

	for rpc in rpcs:
		date = datetime.utcnow()
		with server_timing("rpc_processing") as svt:
			try:  # pylint: disable=loop-try-except-usage
				logger.debug("Processing request from %s for %s", client_info, rpc["method"])
				result = await process_rpc(client_info, rpc)
			except Exception as err:  # pylint: disable=broad-except
				logger.error(err, exc_info=True)
				result = await process_rpc_error(client_info, err, rpc)

		duration = svt["rpc_processing"] / 1000  # pylint: disable=loop-invariant-statement

		logger.trace(result)
		yield result

		if not result.get("error") and duration > config.jsonrpc_time_to_cache:
			await store_in_cache(rpc, result)

		asyncio.create_task(store_rpc_info(rpc, result, duration, date, client_info))  # pylint: disable=dotted-import-in-loop


# Some clients are using /rpc/rpc
@jsonrpc_router.get("")
@jsonrpc_router.post("")
@jsonrpc_router.get("{any:path}")
@jsonrpc_router.post("{any:path}")
async def process_request(request: Request, response: Response) -> Response:  # pylint: disable=too-many-locals,too-many-branches,too-many-statements
	request_compression = None
	request_serialization = None
	response_compression = None
	response_serialization = None
	client_info = ""
	try:
		request_serialization = get_request_serialization(request)
		if request_serialization:
			# Always using same response serialization as request serialization
			response_serialization = request_serialization
		else:
			logger.debug("Unhandled request serialization %r, using json", request_serialization)
			request_serialization = "json"
			response_serialization = get_response_serialization(request)
			if not response_serialization:
				logger.debug("test_compression response serialization %r, using json", response_serialization)
				response_serialization = "json"

		response_compression = get_response_compression(request)
		request_compression = get_request_compression(request)

		request_data = await request.body()
		if not isinstance(request_data, bytes):
			raise ValueError("Request data must be bytes")
		if request_data:
			if request_compression:
				with server_timing("decompression"):
					request_data = await run_in_threadpool(decompress_data, request_data, request_compression)
		else:
			request_data = urllib.parse.unquote(request.url.query).encode("utf-8")
		if not request_data:
			raise ValueError("Request data empty")

		with server_timing("deserialization"):
			rpcs = await run_in_threadpool(deserialize_data, request_data, request_serialization)
		logger.trace("rpcs: %s", rpcs)
		client_info = f"{request.scope['client'][0]}/{request.headers.get('user-agent', '')}"
		if isinstance(rpcs, list):
			coro = process_rpcs(client_info, *rpcs)
		else:
			coro = process_rpcs(client_info, rpcs)
		results = [result async for result in coro]
		response.status_code = 200
	except HTTPException as err:  # pylint: disable=broad-except
		logger.error(err)
		raise
	except Exception as err:  # pylint: disable=broad-except
		logger.error(err, exc_info=True)
		results = [await process_rpc_error(client_info, err)]  # pylint: disable=use-tuple-over-list
		response.status_code = 400

	response_serialization = response_serialization or "json"
	response.headers["content-type"] = f"application/{response_serialization}"
	with server_timing("serialization"):
		data = await run_in_threadpool(serialize_data, results[0] if len(results) == 1 else results, response_serialization)

	data_len = len(data)
	if response_compression and data_len > COMPRESS_MIN_SIZE:
		response.headers["content-encoding"] = response_compression
		lz4_block_linked = True
		if request.headers.get("user-agent", "").startswith("opsi config editor"):
			# lz4-java - RuntimeException: Dependent block stream is unsupported (BLOCK_INDEPENDENCE must be set).
			lz4_block_linked = False
		with server_timing("compression"):
			data = await run_in_threadpool(compress_data, data, response_compression, 0, lz4_block_linked)

	content_length = len(data)
	response.headers["content-length"] = str(content_length)
	response.body = data
	logger.debug("Sending result (len: %d)", content_length)
	return response


async def _process_message(cgmr: ConsumerGroupMessageReader, redis_id: str, message: Message, context: Any) -> None:
	if not isinstance(message, JSONRPCRequestMessage):
		logger.error("Wrong message type: %s", type(message))
		# ACK Message
		await cgmr.ack_message(message.channel, redis_id)
		return

	if context:
		session = OPSISession.from_serialized(context)
		contextvar_client_session.set(session)

	client_info = message.sender
	rpc = {
		"jsonrpc": "2.0",
		"id": message.rpc_id,
		"method": message.method,
		"params": message.params
	}

	try:
		result = await anext(process_rpcs(client_info, rpc))
	except Exception as err:  # pylint: disable=broad-except
		logger.error(err, exc_info=True)
		result = await process_rpc_error(client_info, err)

	response_message = JSONRPCResponseMessage(  # pylint: disable=unexpected-keyword-arg,no-value-for-parameter
		sender=cgmr.consumer_name,
		channel=message.back_channel,
		ref_id=message.id,
		rpc_id=result["id"],
		result=result.get("result"),
		error=result.get("error")
	)

	# asyncio.create_task(send_message(response_message))
	await send_message(response_message)
	# ACK Message
	# asyncio.create_task(cgmr.ack_message(redis_id))
	await cgmr.ack_message(message.channel, redis_id)


async def messagebus_jsonrpc_request_worker() -> None:
	global jsonrpc_message_reader  # pylint: disable=invalid-name,global-statement

	worker = Worker.get_instance()
	messagebus_worker_id = get_messagebus_user_id_for_service_worker(config.node_name, worker.worker_num)
	channel = "service:config:jsonrpc"

	jsonrpc_message_reader = ConsumerGroupMessageReader(consumer_group=channel, consumer_name=messagebus_worker_id, channels={channel: "0"})
	async for redis_id, message, context in jsonrpc_message_reader.get_messages():
		try:
			await _process_message(jsonrpc_message_reader, redis_id, message, context)
		except Exception as err:  # pylint: disable=broad-except
			logger.error(err, exc_info=True)<|MERGE_RESOLUTION|>--- conflicted
+++ resolved
@@ -31,25 +31,11 @@
 from opsicommon.objects import OBJECT_CLASSES, BaseObject  # type: ignore[import]
 from starlette.concurrency import run_in_threadpool
 
-<<<<<<< HEAD
 from opsiconfd import contextvar_client_session, server_timing
 from opsiconfd.backend import get_protected_backend, get_unprotected_backend
 from opsiconfd.messagebus import get_messagebus_user_id_for_service_worker
 from opsiconfd.session import OPSISession
 
-=======
-from opsiconfd.backend import (
-	BackendManager,
-	async_backend_call,
-	get_backend,
-	get_client_backend,
-	get_user_store,
-)
-from opsiconfd.backend.interface import OpsiconfdBackend, get_backend_interface
-from opsiconfd.messagebus import get_messagebus_user_id_for_service_worker
-
-from .. import contextvar_user_store
->>>>>>> 8790a1a0
 from ..config import RPC_DEBUG_DIR, config
 from ..logging import logger
 from ..messagebus.redis import ConsumerGroupMessageReader, send_message
@@ -355,9 +341,6 @@
 		await pipe.execute()
 
 
-<<<<<<< HEAD
-def execute_rpc(client_info: str, rpc: Dict[str, Any]) -> Any:
-=======
 def store_deprecated_call(method_name: str, client: str) -> None:
 	with redis_client() as redis:
 		with redis.pipeline() as pipe:
@@ -368,8 +351,7 @@
 			pipe.execute()
 
 
-def execute_rpc(client_info: str, rpc: Dict[str, Any], backend: Union[OpsiconfdBackend, BackendManager]) -> Any:
->>>>>>> 8790a1a0
+def execute_rpc(client_info: str, rpc: Dict[str, Any]) -> Any:
 	method_name = rpc["method"]
 	params = rpc["params"]
 	backend = get_protected_backend()
