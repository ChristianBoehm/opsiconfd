# -*- coding: utf-8 -*-

# opsiconfd is part of the desktop management solution opsi http://www.opsi.org
# Copyright (c) 2020-2021 uib GmbH <info@uib.de>
# All rights reserved.
# License: AGPL-3.0
"""
opsiconfd main
"""

import asyncio
import gc
import getpass
import os
import pwd
import signal
import sys
import threading
import time
from pathlib import Path

import uvloop
from opsicommon import __version__ as python_opsi_common_version  # type: ignore[import]
from opsicommon.logging import set_filter_from_string  # type: ignore[import]
from opsicommon.types import forceHostId  # type: ignore[import]
from opsicommon.utils import monkeypatch_subprocess_for_frozen  # type: ignore[import]
from rich.console import Console
from rich.progress import Progress

<<<<<<< HEAD
from . import __version__
from .application import MaintenanceState, app
from .backup import create_backup, restore_backup
from .check import console_health_check
from .config import GC_THRESHOLDS, config, configure_warnings, opsi_config
from .logging import AsyncRedisLogAdapter, init_logging, logger, shutdown_logging
from .manager import Manager
from .patch import apply_patches
from .setup import setup
from .utils import (
	compress_data,
	decompress_data,
	get_manager_pid,
	log_config,
	redis_client,
=======
from opsiconfd import __version__
from opsiconfd.application import MaintenanceState, NormalState, app
from opsiconfd.backup import create_backup, restore_backup
from opsiconfd.check import health_check
from opsiconfd.config import GC_THRESHOLDS, config, configure_warnings, opsi_config
from opsiconfd.logging import (
	AsyncRedisLogAdapter,
	init_logging,
	logger,
	shutdown_logging,
>>>>>>> bd8a5997
)
from opsiconfd.manager import Manager
from opsiconfd.patch import apply_patches
from opsiconfd.redis import redis_client
from opsiconfd.setup import setup
from opsiconfd.utils import get_manager_pid, log_config

REDIS_CONECTION_TIMEOUT = 30


async def log_viewer() -> None:
	set_filter_from_string(config.log_filter)
	AsyncRedisLogAdapter(stderr_file=sys.stdout)
	while True:
		await asyncio.sleep(1)  # pylint: disable=dotted-import-in-loop


def setup_main() -> None:
	init_logging(log_mode="local")
	log_config()
	setup(full=True)


def log_viewer_main() -> None:
	try:
		asyncio.run(log_viewer())
	except KeyboardInterrupt:
		pass


def health_check_main() -> None:
	init_logging(log_mode="local")
	sys.exit(console_health_check())


def backup_main() -> None:
	console = Console(quiet=config.quiet)
	try:
		with Progress(console=console, redirect_stdout=False, redirect_stderr=False) as progress:
			init_logging(log_mode="rich", console=progress.console)
			backup_file = Path(config.backup_file)
			if not config.overwrite and backup_file.exists():
				raise FileExistsError(f"Backup file '{str(backup_file)}' already exists, use --overwrite to replace.")

			suffixes = [s.strip(".") for s in backup_file.suffixes[-2:]]
			encoding = suffixes[0]
			compression = None
			if len(suffixes) == 2:
				compression = suffixes[1]

			if encoding not in ("msgpack", "json"):
				raise ValueError(f"Invalid encoding {encoding!r}, valid encodings are 'msgpack' and 'json'")

			if compression:
				if compression not in ("lz4", "gz"):
					raise ValueError(f"Invalid compression {compression!r}, valid compressions are 'lz4' and 'gz'")

			progress.console.print(f"Creating backup [bold]{backup_file.name}[/bold]")

			if not config.no_maintenance:
				threading.Thread(
					target=asyncio.run,
					args=[app.app_state_manager_task(manager_mode=True, init_app_state=(MaintenanceState(), NormalState()))],
					daemon=True,
				).start()
				app.app_state_initialized.wait(5)

			create_backup(config_files=not config.no_config_files, backup_file=backup_file, progress=progress)

			progress.console.print(f"Backup file '{str(backup_file)}' succesfully created.")
	except KeyboardInterrupt:
		logger.error("Backup interrupted")
		console.quiet = False
		console.print("[bold red]Backup interrupted[/bold red]")
		sys.exit(2)
	except Exception as err:  # pylint: disable=broad-except
		logger.error(err, exc_info=True)
		console.quiet = False
		console.print(f"[bold red]Failed to create backup file '{str(backup_file)}': {err}[/bold red]")
		sys.exit(1)
	sys.exit(0)


def restore_main() -> None:
	console = Console(quiet=config.quiet)
	try:
		with Progress(console=console, redirect_stdout=False, redirect_stderr=False) as progress:
			init_logging(log_mode="rich", console=progress.console)
			backup_file = Path(config.backup_file)
			if not backup_file.exists():
				raise FileExistsError(f"Backup file '{str(backup_file)}' not found")

			server_id = config.server_id
			if server_id not in ("backup", "local"):
				server_id = forceHostId(server_id)

			progress.console.print(f"Restoring from [bold]{backup_file.name}[/bold]")

			threading.Thread(
				target=asyncio.run,
				args=[app.app_state_manager_task(manager_mode=True, init_app_state=(MaintenanceState(), NormalState()))],
				daemon=True,
			).start()
			app.app_state_initialized.wait(5)

			restore_backup(backup_file, config_files=config.config_files, server_id=server_id, progress=progress)

			progress.console.print(f"Backup file '{str(backup_file)}' succesfully restored.")
	except KeyboardInterrupt:
		logger.error("Restore interrupted")
		console.quiet = False
		console.print("[bold red]Restore interrupted[/bold red]")
		sys.exit(2)
	except Exception as err:  # pylint: disable=broad-except
		logger.error(err, exc_info=True)
		console.quiet = False
		console.print(f"[bold red]Failed to restore backup from '{str(backup_file)}': {err}[/bold red]")
		sys.exit(1)
	sys.exit(0)


def opsiconfd_main() -> None:  # pylint: disable=too-many-statements, too-many-branches
	manager_pid = get_manager_pid(ignore_self=True)
	if config.action == "start" and manager_pid:
		raise RuntimeError(f"Opsiconfd manager process already running (pid {manager_pid})")

	if config.action in ("restart", "status"):
		os.execvp("systemctl", ["systemctl", "--no-pager", "--lines", "0", config.action, "opsiconfd"])

	if config.action in ("reload", "stop", "force-stop"):
		if manager_pid:
			# Send signal to manager process only, not to workers!
			send_signal = signal.SIGINT if config.action in ("stop", "force-stop") else signal.SIGHUP

			os.kill(manager_pid, send_signal)
			if config.action == "force-stop":
				# Wait 5 seconds for processes to terminate or resend signal to force stop
				for _num in range(5):
					time.sleep(1)  # pylint: disable=dotted-import-in-loop
					if not get_manager_pid():
						return
				try:
					os.kill(manager_pid, send_signal)
				except ProcessLookupError:
					return
		else:
			print("No running opsiconfd manager process found", file=sys.stderr)
			sys.exit(1)
		return

	apply_patches()

	logger.info("Setting garbage collector thresholds: %s", GC_THRESHOLDS)
	gc.set_threshold(*GC_THRESHOLDS)

	stdin = None
	try:  # pylint: disable=too-many-nested-blocks
		# Test if redis connection available
		logger.info("Testing redis connection (timeout: %d)", REDIS_CONECTION_TIMEOUT)
		with redis_client(timeout=REDIS_CONECTION_TIMEOUT, test_connection=True):
			logger.info("Redis connection is working")

		init_logging(log_mode=config.log_mode)
		logger.info("Using trusted certificates database: %s", config.ssl_trusted_certs)

		logger.essential("Opsiconfd version %s starting as %s", __version__, opsi_config.get("host", "server-role"))
		log_config()

		setup(full=bool(config.setup))

		if config.run_as_user and getpass.getuser() != config.run_as_user:
			logger.essential("Switching to user %s", config.run_as_user)
			try:
				user = pwd.getpwnam(config.run_as_user)
				gids = os.getgrouplist(user.pw_name, user.pw_gid)
				logger.debug("Set uid=%s, gid=%s, groups=%s", user.pw_uid, user.pw_gid, gids)
				os.setgid(user.pw_gid)
				os.setgroups(gids)
				os.setuid(user.pw_uid)
				os.environ["HOME"] = user.pw_dir
			except Exception as err:
				raise Exception(f"Failed to run as user '{config.run_as_user}': {err}") from err

		# Subprocesses will inherit file descriptors
		# Redirectring sys.stdin to prevent S_ISFIFO(stdin) to return true
		# This is important for subprocesses like opsi-package postinst scripts
		stdin = open(os.devnull, "rb")  # pylint: disable=consider-using-with
		os.dup2(stdin.fileno(), sys.stdin.fileno())

		# Do not use uvloop in redis logger thread because aiologger is currently incompatible with uvloop!
		# https://github.com/b2wdigital/aiologger/issues/38
		uvloop.install()

		manager = Manager()
		manager.run()
		shutdown_logging()

	finally:
		if stdin:
			stdin.close()
		for thread in threading.enumerate():  # pylint: disable=dotted-import-in-loop
			stop = getattr(thread, "stop", None)
			if stop:
				stop()
				thread.join(1)


def main() -> None:  # pylint: disable=too-many-return-statements
	monkeypatch_subprocess_for_frozen()
	configure_warnings()

	if config.version:
		print(f"{__version__} [python-opsi-common={python_opsi_common_version}]")
		return None

	if config.action == "setup":
		return setup_main()

	if config.action == "log-viewer":
		return log_viewer_main()

	if config.action == "health-check":
		return health_check_main()

	if config.action == "backup":
		return backup_main()

	if config.action == "restore":
		return restore_main()

	return opsiconfd_main()<|MERGE_RESOLUTION|>--- conflicted
+++ resolved
@@ -27,40 +27,23 @@
 from rich.console import Console
 from rich.progress import Progress
 
-<<<<<<< HEAD
-from . import __version__
-from .application import MaintenanceState, app
-from .backup import create_backup, restore_backup
-from .check import console_health_check
-from .config import GC_THRESHOLDS, config, configure_warnings, opsi_config
-from .logging import AsyncRedisLogAdapter, init_logging, logger, shutdown_logging
-from .manager import Manager
-from .patch import apply_patches
-from .setup import setup
-from .utils import (
-	compress_data,
-	decompress_data,
-	get_manager_pid,
-	log_config,
-	redis_client,
-=======
 from opsiconfd import __version__
 from opsiconfd.application import MaintenanceState, NormalState, app
 from opsiconfd.backup import create_backup, restore_backup
-from opsiconfd.check import health_check
 from opsiconfd.config import GC_THRESHOLDS, config, configure_warnings, opsi_config
 from opsiconfd.logging import (
 	AsyncRedisLogAdapter,
 	init_logging,
 	logger,
 	shutdown_logging,
->>>>>>> bd8a5997
 )
 from opsiconfd.manager import Manager
 from opsiconfd.patch import apply_patches
 from opsiconfd.redis import redis_client
 from opsiconfd.setup import setup
 from opsiconfd.utils import get_manager_pid, log_config
+
+from .check import console_health_check
 
 REDIS_CONECTION_TIMEOUT = 30
 
