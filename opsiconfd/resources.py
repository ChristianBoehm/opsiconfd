--- conflicted
+++ resolved
@@ -5,7 +5,7 @@
 opsiconfd is part of the desktop management solution opsi
 (open pc server integration) http://www.opsi.org
 
-Copyright (C) 2010-2018 uib GmbH
+Copyright (C) 2010-2019 uib GmbH
 
 http://www.uib.de/
 
@@ -31,49 +31,16 @@
 @license: GNU Affero General Public License version 3
 """
 
-<<<<<<< HEAD
 from __future__ import absolute_import
 
 import urllib
 
-=======
->>>>>>> 0c7aa683
 from OPSI.web2 import http, resource
 from OPSI.Service.Resource import ResourceOpsi, ResourceOpsiJsonRpc, ResourceOpsiJsonInterface, ResourceOpsiDAV
 
 from .workers import WorkerOpsiconfd, WorkerOpsiconfdJsonRpc, WorkerOpsiconfdJsonInterface, WorkerOpsiconfdDAV
 
 
-<<<<<<< HEAD
-CONFIGED_JNLP_TEMPLATE = '''<?xml version="1.0" encoding="UTF-8"?>
-<jnlp spec="1.0+" codebase="%(codebase)s" href="configed.jnlp%(rawarguments)s">
-	<information>
-		<title>opsi-configed</title>
-		<vendor>uib GmbH</vendor>
-		<homepage href="http://www.opsi.org/"/>
-		<description>Management console application for the opsi client management system</description>
-		<description kind="short">opsi management interface (opsi-configed)</description>
-		<offline-allowed/>
-	</information>
-	<security>
-		<all-permissions/>
-	</security>
-	<resources>
-		<j2se version="1.7+" max-heap-size="1024M"/>
-		<property name="loglevel" value="4" />
-		<jar href="configed/configed.jar" main="true"/>
-		<jar href="configed/swingx.jar"/>
-		<jar href="configed/commons-io.jar"/>
-	</resources>
-	<application-desc main-class="de.uib.configed.configed">
-	<argument>--args</argument>%(arguments)s
-	</application-desc>
-</jnlp>
-'''
-
-
-=======
->>>>>>> 0c7aa683
 class ResourceRoot(resource.Resource):
 	addSlash = True
 
@@ -106,57 +73,4 @@
 
 	def renderHTTP(self, request):
 		self._service.statistics().addWebDAVRequest(request)
-<<<<<<< HEAD
-		return ResourceOpsiDAV.renderHTTP(self, request)
-
-
-class ResourceOpsiconfdConfigedJNLP(resource.Resource):
-
-	@staticmethod
-	def getArguments(request):
-		yield '-h'
-		yield '%s' % request.headers.getHeader('host')
-
-		if '?' in request.uri:
-			for argument in urllib.unquote(request.uri.split('?', 1)[1]).split('&'):
-				if '=' in argument:
-					key, value = argument.split('=', 1)
-
-					if len(key) == 1:
-						yield '-%s' % key  # shortopt
-					else:
-						yield '--%s' % key  # longopt
-
-					yield value
-				else:
-					yield argument
-
-	def render(self, request):
-		def argumentTags(text):
-			return '<argument>%s</argument>' % text
-
-		if '?' in request.uri:
-			# The resulting file is handled as ANSI and '&' (ampersand)
-			# or '?' (question mark) in it may cause a break.
-			# The solution according to http://stackoverflow.com/a/12247414
-			# is to use the HTML encoded versions.
-			# This may be specific to OpenJDK:
-			# http://mail.openjdk.java.net/pipermail/distro-pkg-dev/2014-April/027109.html
-			rawargs = request.uri.split('?', 1)[1]
-			rawargs = '&#38;'.join(rawargs.split('&'))
-			rawargs = "&#063;%s" % rawargs
-		else:
-			rawargs = ''
-
-		response = http.Response(stream=CONFIGED_JNLP_TEMPLATE % {
-			"codebase": "https://%s" % (request.headers.getHeader('host')),
-			"rawarguments": rawargs,
-			"arguments": argumentTags(';;'.join(self.getArguments(request))),
-		})
-		# Setting content-type as raw header for fixing the webstart problem
-		# internet explorer. Tested with Internet Explorer 8 on Windows XP SP3
-		response.headers.addRawHeader('content-type', 'application/x-java-jnlp-file')
-		return response
-=======
-		return ResourceOpsiDAV.renderHTTP(self, request)
->>>>>>> 0c7aa683
+		return ResourceOpsiDAV.renderHTTP(self, request)