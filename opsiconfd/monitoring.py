--- conflicted
+++ resolved
@@ -934,14 +934,7 @@
 			message = u"cannot check webservice state: '%s'." % str(error)
 			return self._generateResponse(state, message)
 
-<<<<<<< HEAD
-	def checkLockedProducts(self, depotIds, productIds=[]):
-=======
-	def checkOpsiLicensePool(self, poolId='all'):
-		pass
-
 	def checkLockedProducts(self, depotIds=None, productIds=[]):
->>>>>>> 528bd181
 		if not depotIds or 'all' in depotIds:
 			depots = self.service._backend.host_getObjects(type="OpsiDepotserver")
 			depotIds = [depot.id for depot in depots]
